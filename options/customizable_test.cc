//  Copyright (c) 2011-present, Facebook, Inc.  All rights reserved.
//  This source code is licensed under both the GPLv2 (found in the
//  COPYING file in the root directory) and Apache 2.0 License
//  (found in the LICENSE.Apache file in the root directory).
//
// Copyright (c) 2011 The LevelDB Authors. All rights reserved.
// Use of this source code is governed by a BSD-style license that can be
// found in the LICENSE file. See the AUTHORS file for names of contributors.

#include "rocksdb/customizable.h"

#include <cctype>
#include <cinttypes>
#include <cstring>
#include <unordered_map>

#include "options/configurable_helper.h"
#include "options/options_helper.h"
#include "options/options_parser.h"
#include "rocksdb/convenience.h"
#include "rocksdb/flush_block_policy.h"
#include "rocksdb/secondary_cache.h"
#include "rocksdb/utilities/customizable_util.h"
#include "rocksdb/utilities/object_registry.h"
#include "rocksdb/utilities/options_type.h"
#include "table/block_based/flush_block_policy.h"
#include "table/mock_table.h"
#include "test_util/testharness.h"
#include "test_util/testutil.h"

#ifndef GFLAGS
bool FLAGS_enable_print = false;
#else
#include "util/gflags_compat.h"
using GFLAGS_NAMESPACE::ParseCommandLineFlags;
DEFINE_bool(enable_print, false, "Print options generated to console.");
#endif  // GFLAGS

namespace ROCKSDB_NAMESPACE {
class StringLogger : public Logger {
 public:
  using Logger::Logv;
  void Logv(const char* format, va_list ap) override {
    char buffer[1000];
    vsnprintf(buffer, sizeof(buffer), format, ap);
    string_.append(buffer);
  }
  const std::string& str() const { return string_; }
  void clear() { string_.clear(); }

 private:
  std::string string_;
};

class TestCustomizable : public Customizable {
 public:
  TestCustomizable(const std::string& name) : name_(name) {}
  // Method to allow CheckedCast to work for this class
  static const char* kClassName() {
    return "TestCustomizable";
  }

  const char* Name() const override { return name_.c_str(); }
  static const char* Type() { return "test.custom"; }
  static Status CreateFromString(const ConfigOptions& opts,
                                 const std::string& value,
                                 std::unique_ptr<TestCustomizable>* result);
  static Status CreateFromString(const ConfigOptions& opts,
                                 const std::string& value,
                                 std::shared_ptr<TestCustomizable>* result);
  static Status CreateFromString(const ConfigOptions& opts,
                                 const std::string& value,
                                 TestCustomizable** result);
  bool IsInstanceOf(const std::string& name) const override {
    if (name == kClassName()) {
      return true;
    } else {
      return Customizable::IsInstanceOf(name);
    }
  }

 protected:
  const std::string name_;
};

struct AOptions {
  int i = 0;
  bool b = false;
};

static std::unordered_map<std::string, OptionTypeInfo> a_option_info = {
#ifndef ROCKSDB_LITE
    {"int",
     {offsetof(struct AOptions, i), OptionType::kInt,
      OptionVerificationType::kNormal, OptionTypeFlags::kMutable}},
    {"bool",
     {offsetof(struct AOptions, b), OptionType::kBoolean,
      OptionVerificationType::kNormal, OptionTypeFlags::kNone}},
#endif  // ROCKSDB_LITE
};
class ACustomizable : public TestCustomizable {
 public:
  explicit ACustomizable(const std::string& id)
      : TestCustomizable("A"), id_(id) {
    RegisterOptions("A", &opts_, &a_option_info);
  }
  std::string GetId() const override { return id_; }
  static const char* kClassName() { return "A"; }

 private:
  AOptions opts_;
  const std::string id_;
};

#ifndef ROCKSDB_LITE
static int A_count = 0;
const FactoryFunc<TestCustomizable>& a_func =
    ObjectLibrary::Default()->Register<TestCustomizable>(
        "A.*",
        [](const std::string& name, std::unique_ptr<TestCustomizable>* guard,
           std::string* /* msg */) {
          guard->reset(new ACustomizable(name));
          A_count++;
          return guard->get();
        });
#endif  // ROCKSDB_LITE

struct BOptions {
  std::string s;
  bool b = false;
};

static std::unordered_map<std::string, OptionTypeInfo> b_option_info = {
#ifndef ROCKSDB_LITE
    {"string",
     {offsetof(struct BOptions, s), OptionType::kString,
      OptionVerificationType::kNormal, OptionTypeFlags::kNone}},
    {"bool",
     {offsetof(struct BOptions, b), OptionType::kBoolean,
      OptionVerificationType::kNormal, OptionTypeFlags::kNone}},
#endif  // ROCKSDB_LITE
};

class BCustomizable : public TestCustomizable {
 private:
 public:
  explicit BCustomizable(const std::string& name) : TestCustomizable(name) {
    RegisterOptions(name, &opts_, &b_option_info);
  }
  static const char* kClassName() { return "B"; }

 private:
  BOptions opts_;
};

static bool LoadSharedB(const std::string& id,
                        std::shared_ptr<TestCustomizable>* result) {
  if (id == "B") {
    result->reset(new BCustomizable(id));
    return true;
  } else if (id.empty()) {
    result->reset();
    return true;
  } else {
    return false;
  }
}
Status TestCustomizable::CreateFromString(
    const ConfigOptions& config_options, const std::string& value,
    std::shared_ptr<TestCustomizable>* result) {
  return LoadSharedObject<TestCustomizable>(config_options, value, LoadSharedB,
                                            result);
}

Status TestCustomizable::CreateFromString(
    const ConfigOptions& config_options, const std::string& value,
    std::unique_ptr<TestCustomizable>* result) {
  return LoadUniqueObject<TestCustomizable>(
      config_options, value,
      [](const std::string& id, std::unique_ptr<TestCustomizable>* u) {
        if (id == "B") {
          u->reset(new BCustomizable(id));
          return true;
        } else if (id.empty()) {
          u->reset();
          return true;
        } else {
          return false;
        }
      },
      result);
}

Status TestCustomizable::CreateFromString(const ConfigOptions& config_options,
                                          const std::string& value,
                                          TestCustomizable** result) {
  return LoadStaticObject<TestCustomizable>(
      config_options, value,
      [](const std::string& id, TestCustomizable** ptr) {
        if (id == "B") {
          *ptr = new BCustomizable(id);
          return true;
        } else if (id.empty()) {
          *ptr = nullptr;
          return true;
        } else {
          return false;
        }
      },
      result);
}

#ifndef ROCKSDB_LITE
const FactoryFunc<TestCustomizable>& s_func =
    ObjectLibrary::Default()->Register<TestCustomizable>(
        "S", [](const std::string& name,
                std::unique_ptr<TestCustomizable>* /* guard */,
                std::string* /* msg */) { return new BCustomizable(name); });
#endif  // ROCKSDB_LITE

struct SimpleOptions {
  static const char* kName() { return "simple"; }
  bool b = true;
  std::unique_ptr<TestCustomizable> cu;
  std::shared_ptr<TestCustomizable> cs;
  TestCustomizable* cp = nullptr;
};

static std::unordered_map<std::string, OptionTypeInfo> simple_option_info = {
#ifndef ROCKSDB_LITE
    {"bool",
     {offsetof(struct SimpleOptions, b), OptionType::kBoolean,
      OptionVerificationType::kNormal, OptionTypeFlags::kNone}},
    {"unique", OptionTypeInfo::AsCustomUniquePtr<TestCustomizable>(
                   offsetof(struct SimpleOptions, cu),
                   OptionVerificationType::kNormal, OptionTypeFlags::kNone)},
    {"shared", OptionTypeInfo::AsCustomSharedPtr<TestCustomizable>(
                   offsetof(struct SimpleOptions, cs),
                   OptionVerificationType::kNormal, OptionTypeFlags::kNone)},
    {"pointer", OptionTypeInfo::AsCustomRawPtr<TestCustomizable>(
                    offsetof(struct SimpleOptions, cp),
                    OptionVerificationType::kNormal, OptionTypeFlags::kNone)},
#endif  // ROCKSDB_LITE
};

class SimpleConfigurable : public Configurable {
 private:
  SimpleOptions simple_;

 public:
  SimpleConfigurable() { RegisterOptions(&simple_, &simple_option_info); }

  explicit SimpleConfigurable(
      const std::unordered_map<std::string, OptionTypeInfo>* map) {
    RegisterOptions(&simple_, map);
  }
};

class CustomizableTest : public testing::Test {
 public:
  CustomizableTest() { config_options_.invoke_prepare_options = false; }

  ConfigOptions config_options_;
};

#ifndef ROCKSDB_LITE  // GetOptionsFromMap is not supported in ROCKSDB_LITE
// Tests that a Customizable can be created by:
//    - a simple name
//    - a XXX.id option
//    - a property with a name
TEST_F(CustomizableTest, CreateByNameTest) {
  ObjectLibrary::Default()->Register<TestCustomizable>(
      "TEST.*",
      [](const std::string& name, std::unique_ptr<TestCustomizable>* guard,
         std::string* /* msg */) {
        guard->reset(new TestCustomizable(name));
        return guard->get();
      });
  std::unique_ptr<Configurable> configurable(new SimpleConfigurable());
  SimpleOptions* simple = configurable->GetOptions<SimpleOptions>();
  ASSERT_NE(simple, nullptr);
  ASSERT_OK(
      configurable->ConfigureFromString(config_options_, "unique={id=TEST_1}"));
  ASSERT_NE(simple->cu, nullptr);
  ASSERT_EQ(simple->cu->GetId(), "TEST_1");
  ASSERT_OK(
      configurable->ConfigureFromString(config_options_, "unique.id=TEST_2"));
  ASSERT_NE(simple->cu, nullptr);
  ASSERT_EQ(simple->cu->GetId(), "TEST_2");
  ASSERT_OK(
      configurable->ConfigureFromString(config_options_, "unique=TEST_3"));
  ASSERT_NE(simple->cu, nullptr);
  ASSERT_EQ(simple->cu->GetId(), "TEST_3");
}

TEST_F(CustomizableTest, ToStringTest) {
  std::unique_ptr<TestCustomizable> custom(new TestCustomizable("test"));
  ASSERT_EQ(custom->ToString(config_options_), "test");
}

TEST_F(CustomizableTest, SimpleConfigureTest) {
  std::unordered_map<std::string, std::string> opt_map = {
      {"unique", "id=A;int=1;bool=true"},
      {"shared", "id=B;string=s"},
  };
  std::unique_ptr<Configurable> configurable(new SimpleConfigurable());
  ASSERT_OK(configurable->ConfigureFromMap(config_options_, opt_map));
  SimpleOptions* simple = configurable->GetOptions<SimpleOptions>();
  ASSERT_NE(simple, nullptr);
  ASSERT_NE(simple->cu, nullptr);
  ASSERT_EQ(simple->cu->GetId(), "A");
  std::string opt_str;
  std::string mismatch;
  ASSERT_OK(configurable->GetOptionString(config_options_, &opt_str));
  std::unique_ptr<Configurable> copy(new SimpleConfigurable());
  ASSERT_OK(copy->ConfigureFromString(config_options_, opt_str));
  ASSERT_TRUE(
      configurable->AreEquivalent(config_options_, copy.get(), &mismatch));
}

static void GetMapFromProperties(
    const std::string& props,
    std::unordered_map<std::string, std::string>* map) {
  std::istringstream iss(props);
  std::unordered_map<std::string, std::string> copy_map;
  std::string line;
  map->clear();
  for (int line_num = 0; std::getline(iss, line); line_num++) {
    std::string name;
    std::string value;
    ASSERT_OK(
        RocksDBOptionsParser::ParseStatement(&name, &value, line, line_num));
    (*map)[name] = value;
  }
}

TEST_F(CustomizableTest, ConfigureFromPropsTest) {
  std::unordered_map<std::string, std::string> opt_map = {
      {"unique.id", "A"}, {"unique.A.int", "1"},    {"unique.A.bool", "true"},
      {"shared.id", "B"}, {"shared.B.string", "s"},
  };
  std::unique_ptr<Configurable> configurable(new SimpleConfigurable());
  ASSERT_OK(configurable->ConfigureFromMap(config_options_, opt_map));
  SimpleOptions* simple = configurable->GetOptions<SimpleOptions>();
  ASSERT_NE(simple, nullptr);
  ASSERT_NE(simple->cu, nullptr);
  ASSERT_EQ(simple->cu->GetId(), "A");
  std::string opt_str;
  std::string mismatch;
  config_options_.delimiter = "\n";
  std::unordered_map<std::string, std::string> props;
  ASSERT_OK(configurable->GetOptionString(config_options_, &opt_str));
  GetMapFromProperties(opt_str, &props);
  std::unique_ptr<Configurable> copy(new SimpleConfigurable());
  ASSERT_OK(copy->ConfigureFromMap(config_options_, props));
  ASSERT_TRUE(
      configurable->AreEquivalent(config_options_, copy.get(), &mismatch));
}

TEST_F(CustomizableTest, ConfigureFromShortTest) {
  std::unordered_map<std::string, std::string> opt_map = {
      {"unique.id", "A"}, {"unique.A.int", "1"},    {"unique.A.bool", "true"},
      {"shared.id", "B"}, {"shared.B.string", "s"},
  };
  std::unique_ptr<Configurable> configurable(new SimpleConfigurable());
  ASSERT_OK(configurable->ConfigureFromMap(config_options_, opt_map));
  SimpleOptions* simple = configurable->GetOptions<SimpleOptions>();
  ASSERT_NE(simple, nullptr);
  ASSERT_NE(simple->cu, nullptr);
  ASSERT_EQ(simple->cu->GetId(), "A");
}

TEST_F(CustomizableTest, AreEquivalentOptionsTest) {
  std::unordered_map<std::string, std::string> opt_map = {
      {"unique", "id=A;int=1;bool=true"},
      {"shared", "id=A;int=1;bool=true"},
  };
  std::string mismatch;
  ConfigOptions config_options = config_options_;
  std::unique_ptr<Configurable> c1(new SimpleConfigurable());
  std::unique_ptr<Configurable> c2(new SimpleConfigurable());
  ASSERT_OK(c1->ConfigureFromMap(config_options, opt_map));
  ASSERT_OK(c2->ConfigureFromMap(config_options, opt_map));
  ASSERT_TRUE(c1->AreEquivalent(config_options, c2.get(), &mismatch));
  SimpleOptions* simple = c1->GetOptions<SimpleOptions>();
  ASSERT_TRUE(
      simple->cu->AreEquivalent(config_options, simple->cs.get(), &mismatch));
  ASSERT_OK(simple->cu->ConfigureOption(config_options, "int", "2"));
  ASSERT_FALSE(
      simple->cu->AreEquivalent(config_options, simple->cs.get(), &mismatch));
  ASSERT_FALSE(c1->AreEquivalent(config_options, c2.get(), &mismatch));
  ConfigOptions loosely = config_options;
  loosely.sanity_level = ConfigOptions::kSanityLevelLooselyCompatible;
  ASSERT_TRUE(c1->AreEquivalent(loosely, c2.get(), &mismatch));
  ASSERT_TRUE(simple->cu->AreEquivalent(loosely, simple->cs.get(), &mismatch));

  ASSERT_OK(c1->ConfigureOption(config_options, "shared", "id=B;string=3"));
  ASSERT_TRUE(c1->AreEquivalent(loosely, c2.get(), &mismatch));
  ASSERT_FALSE(c1->AreEquivalent(config_options, c2.get(), &mismatch));
  ASSERT_FALSE(simple->cs->AreEquivalent(loosely, simple->cu.get(), &mismatch));
  simple->cs.reset();
  ASSERT_TRUE(c1->AreEquivalent(loosely, c2.get(), &mismatch));
  ASSERT_FALSE(c1->AreEquivalent(config_options, c2.get(), &mismatch));
}

// Tests that we can initialize a customizable from its options
TEST_F(CustomizableTest, ConfigureStandaloneCustomTest) {
  std::unique_ptr<TestCustomizable> base, copy;
  auto registry = ObjectRegistry::NewInstance();
  ASSERT_OK(registry->NewUniqueObject<TestCustomizable>("A", &base));
  ASSERT_OK(registry->NewUniqueObject<TestCustomizable>("A", &copy));
  ASSERT_OK(base->ConfigureFromString(config_options_, "int=33;bool=true"));
  std::string opt_str;
  std::string mismatch;
  ASSERT_OK(base->GetOptionString(config_options_, &opt_str));
  ASSERT_OK(copy->ConfigureFromString(config_options_, opt_str));
  ASSERT_TRUE(base->AreEquivalent(config_options_, copy.get(), &mismatch));
}

// Tests that we fail appropriately if the pattern is not registered
TEST_F(CustomizableTest, BadNameTest) {
  config_options_.ignore_unsupported_options = false;
  std::unique_ptr<Configurable> c1(new SimpleConfigurable());
  ASSERT_NOK(
      c1->ConfigureFromString(config_options_, "unique.shared.id=bad name"));
  config_options_.ignore_unsupported_options = true;
  ASSERT_OK(
      c1->ConfigureFromString(config_options_, "unique.shared.id=bad name"));
}

// Tests that we fail appropriately if a bad option is passed to the underlying
// configurable
TEST_F(CustomizableTest, BadOptionTest) {
  std::unique_ptr<Configurable> c1(new SimpleConfigurable());
  ConfigOptions ignore = config_options_;
  ignore.ignore_unknown_options = true;

  ASSERT_NOK(c1->ConfigureFromString(config_options_, "A.int=11"));
  ASSERT_NOK(c1->ConfigureFromString(config_options_, "shared={id=B;int=1}"));
  ASSERT_OK(c1->ConfigureFromString(ignore, "shared={id=A;string=s}"));
  ASSERT_NOK(c1->ConfigureFromString(config_options_, "B.int=11"));
  ASSERT_OK(c1->ConfigureFromString(ignore, "B.int=11"));
  ASSERT_NOK(c1->ConfigureFromString(config_options_, "A.string=s"));
  ASSERT_OK(c1->ConfigureFromString(ignore, "A.string=s"));
  // Test as detached
  ASSERT_NOK(
      c1->ConfigureFromString(config_options_, "shared.id=A;A.string=b}"));
  ASSERT_OK(c1->ConfigureFromString(ignore, "shared.id=A;A.string=s}"));
}

// Tests that different IDs lead to different objects
TEST_F(CustomizableTest, UniqueIdTest) {
  std::unique_ptr<Configurable> base(new SimpleConfigurable());
  ASSERT_OK(base->ConfigureFromString(config_options_,
                                      "unique={id=A_1;int=1;bool=true}"));
  SimpleOptions* simple = base->GetOptions<SimpleOptions>();
  ASSERT_NE(simple, nullptr);
  ASSERT_NE(simple->cu, nullptr);
  ASSERT_EQ(simple->cu->GetId(), std::string("A_1"));
  std::string opt_str;
  std::string mismatch;
  ASSERT_OK(base->GetOptionString(config_options_, &opt_str));
  std::unique_ptr<Configurable> copy(new SimpleConfigurable());
  ASSERT_OK(copy->ConfigureFromString(config_options_, opt_str));
  ASSERT_TRUE(base->AreEquivalent(config_options_, copy.get(), &mismatch));
  ASSERT_OK(base->ConfigureFromString(config_options_,
                                      "unique={id=A_2;int=1;bool=true}"));
  ASSERT_FALSE(base->AreEquivalent(config_options_, copy.get(), &mismatch));
  ASSERT_EQ(simple->cu->GetId(), std::string("A_2"));
}

TEST_F(CustomizableTest, IsInstanceOfTest) {
  std::shared_ptr<TestCustomizable> tc = std::make_shared<ACustomizable>("A");

  ASSERT_TRUE(tc->IsInstanceOf("A"));
  ASSERT_TRUE(tc->IsInstanceOf("TestCustomizable"));
  ASSERT_FALSE(tc->IsInstanceOf("B"));
  ASSERT_EQ(tc->CheckedCast<ACustomizable>(), tc.get());
  ASSERT_EQ(tc->CheckedCast<TestCustomizable>(), tc.get());
  ASSERT_EQ(tc->CheckedCast<BCustomizable>(), nullptr);

  tc.reset(new BCustomizable("B"));
  ASSERT_TRUE(tc->IsInstanceOf("B"));
  ASSERT_TRUE(tc->IsInstanceOf("TestCustomizable"));
  ASSERT_FALSE(tc->IsInstanceOf("A"));
  ASSERT_EQ(tc->CheckedCast<BCustomizable>(), tc.get());
  ASSERT_EQ(tc->CheckedCast<TestCustomizable>(), tc.get());
  ASSERT_EQ(tc->CheckedCast<ACustomizable>(), nullptr);
}

TEST_F(CustomizableTest, PrepareOptionsTest) {
  static std::unordered_map<std::string, OptionTypeInfo> p_option_info = {
#ifndef ROCKSDB_LITE
      {"can_prepare",
       {0, OptionType::kBoolean, OptionVerificationType::kNormal,
        OptionTypeFlags::kNone}},
#endif  // ROCKSDB_LITE
  };

  class PrepareCustomizable : public TestCustomizable {
   public:
    bool can_prepare_ = true;

    PrepareCustomizable() : TestCustomizable("P") {
      RegisterOptions("Prepare", &can_prepare_, &p_option_info);
    }

    Status PrepareOptions(const ConfigOptions& opts) override {
      if (!can_prepare_) {
        return Status::InvalidArgument("Cannot Prepare");
      } else {
        return TestCustomizable::PrepareOptions(opts);
      }
    }
  };

  ObjectLibrary::Default()->Register<TestCustomizable>(
      "P",
      [](const std::string& /*name*/, std::unique_ptr<TestCustomizable>* guard,
         std::string* /* msg */) {
        guard->reset(new PrepareCustomizable());
        return guard->get();
      });

  std::unique_ptr<Configurable> base(new SimpleConfigurable());
  ConfigOptions prepared(config_options_);
  prepared.invoke_prepare_options = true;

  ASSERT_FALSE(base->IsPrepared());
  ASSERT_OK(base->ConfigureFromString(
      prepared, "unique=A_1; shared={id=B;string=s}; pointer.id=S"));
  SimpleOptions* simple = base->GetOptions<SimpleOptions>();
  ASSERT_NE(simple, nullptr);
  ASSERT_NE(simple->cu, nullptr);
  ASSERT_NE(simple->cs, nullptr);
  ASSERT_NE(simple->cp, nullptr);
  ASSERT_TRUE(base->IsPrepared());
  ASSERT_TRUE(simple->cu->IsPrepared());
  ASSERT_TRUE(simple->cs->IsPrepared());
  ASSERT_TRUE(simple->cp->IsPrepared());
  delete simple->cp;
  base.reset(new SimpleConfigurable());
  ASSERT_OK(base->ConfigureFromString(
      config_options_, "unique=A_1; shared={id=B;string=s}; pointer.id=S"));

  simple = base->GetOptions<SimpleOptions>();
  ASSERT_NE(simple, nullptr);
  ASSERT_NE(simple->cu, nullptr);
  ASSERT_NE(simple->cs, nullptr);
  ASSERT_NE(simple->cp, nullptr);
  ASSERT_FALSE(base->IsPrepared());
  ASSERT_FALSE(simple->cu->IsPrepared());
  ASSERT_FALSE(simple->cs->IsPrepared());
  ASSERT_FALSE(simple->cp->IsPrepared());

  ASSERT_OK(base->PrepareOptions(config_options_));
  ASSERT_FALSE(base->IsPrepared());
  ASSERT_FALSE(simple->cu->IsPrepared());
  ASSERT_FALSE(simple->cs->IsPrepared());
  ASSERT_FALSE(simple->cp->IsPrepared());
  ASSERT_OK(base->PrepareOptions(prepared));
  ASSERT_TRUE(base->IsPrepared());
  ASSERT_TRUE(simple->cu->IsPrepared());
  ASSERT_TRUE(simple->cs->IsPrepared());
  ASSERT_TRUE(simple->cp->IsPrepared());
  delete simple->cp;
  base.reset(new SimpleConfigurable());

  ASSERT_NOK(
      base->ConfigureFromString(prepared, "unique={id=P; can_prepare=false}"));
  simple = base->GetOptions<SimpleOptions>();
  ASSERT_NE(simple, nullptr);
  ASSERT_NE(simple->cu, nullptr);
  ASSERT_FALSE(simple->cu->IsPrepared());

  ASSERT_OK(
      base->ConfigureFromString(prepared, "unique={id=P; can_prepare=true}"));
  ASSERT_TRUE(simple->cu->IsPrepared());

  ASSERT_OK(base->ConfigureFromString(config_options_,
                                      "unique={id=P; can_prepare=true}"));
  ASSERT_NE(simple->cu, nullptr);
  ASSERT_FALSE(simple->cu->IsPrepared());
  ASSERT_OK(simple->cu->PrepareOptions(prepared));
  ASSERT_TRUE(simple->cu->IsPrepared());

  ASSERT_OK(base->ConfigureFromString(config_options_,
                                      "unique={id=P; can_prepare=false}"));
  ASSERT_NE(simple->cu, nullptr);
  ASSERT_FALSE(simple->cu->IsPrepared());
  ASSERT_NOK(simple->cu->PrepareOptions(prepared));
  ASSERT_FALSE(simple->cu->IsPrepared());
}

static std::unordered_map<std::string, OptionTypeInfo> inner_option_info = {
#ifndef ROCKSDB_LITE
    {"inner",
     OptionTypeInfo::AsCustomSharedPtr<TestCustomizable>(
         0, OptionVerificationType::kNormal, OptionTypeFlags::kStringNameOnly)}
#endif  // ROCKSDB_LITE
};

class InnerCustomizable : public Customizable {
 public:
  explicit InnerCustomizable(const std::shared_ptr<Customizable>& w)
      : inner_(w) {}
  static const char* kClassName() { return "Inner"; }
  bool IsInstanceOf(const std::string& name) const override {
    if (name == kClassName()) {
      return true;
    } else {
      return Customizable::IsInstanceOf(name);
    }
  }

 protected:
  const Customizable* Inner() const override { return inner_.get(); }

 private:
  std::shared_ptr<Customizable> inner_;
};

class WrappedCustomizable1 : public InnerCustomizable {
 public:
  explicit WrappedCustomizable1(const std::shared_ptr<Customizable>& w)
      : InnerCustomizable(w) {}
  const char* Name() const override { return kClassName(); }
  static const char* kClassName() { return "Wrapped1"; }
};

class WrappedCustomizable2 : public InnerCustomizable {
 public:
  explicit WrappedCustomizable2(const std::shared_ptr<Customizable>& w)
      : InnerCustomizable(w) {}
  const char* Name() const override { return kClassName(); }
  static const char* kClassName() { return "Wrapped2"; }
};

TEST_F(CustomizableTest, WrappedInnerTest) {
  std::shared_ptr<TestCustomizable> ac =
      std::make_shared<TestCustomizable>("A");

  ASSERT_TRUE(ac->IsInstanceOf("A"));
  ASSERT_TRUE(ac->IsInstanceOf("TestCustomizable"));
  ASSERT_EQ(ac->CheckedCast<TestCustomizable>(), ac.get());
  ASSERT_EQ(ac->CheckedCast<InnerCustomizable>(), nullptr);
  ASSERT_EQ(ac->CheckedCast<WrappedCustomizable1>(), nullptr);
  ASSERT_EQ(ac->CheckedCast<WrappedCustomizable2>(), nullptr);
  std::shared_ptr<Customizable> wc1 =
      std::make_shared<WrappedCustomizable1>(ac);

  ASSERT_TRUE(wc1->IsInstanceOf(WrappedCustomizable1::kClassName()));
  ASSERT_EQ(wc1->CheckedCast<WrappedCustomizable1>(), wc1.get());
  ASSERT_EQ(wc1->CheckedCast<WrappedCustomizable2>(), nullptr);
  ASSERT_EQ(wc1->CheckedCast<InnerCustomizable>(), wc1.get());
  ASSERT_EQ(wc1->CheckedCast<TestCustomizable>(), ac.get());

  std::shared_ptr<Customizable> wc2 =
      std::make_shared<WrappedCustomizable2>(wc1);
  ASSERT_TRUE(wc2->IsInstanceOf(WrappedCustomizable2::kClassName()));
  ASSERT_EQ(wc2->CheckedCast<WrappedCustomizable2>(), wc2.get());
  ASSERT_EQ(wc2->CheckedCast<WrappedCustomizable1>(), wc1.get());
  ASSERT_EQ(wc2->CheckedCast<InnerCustomizable>(), wc2.get());
  ASSERT_EQ(wc2->CheckedCast<TestCustomizable>(), ac.get());
}

class ShallowCustomizable : public Customizable {
 public:
  ShallowCustomizable() {
    inner_ = std::make_shared<ACustomizable>("a");
    RegisterOptions("inner", &inner_, &inner_option_info);
  };
  static const char* kClassName() { return "shallow"; }
  const char* Name() const override { return kClassName(); }

 private:
  std::shared_ptr<TestCustomizable> inner_;
};

TEST_F(CustomizableTest, TestStringDepth) {
  ConfigOptions shallow = config_options_;
  std::unique_ptr<Configurable> c(new ShallowCustomizable());
  std::string opt_str;
  shallow.depth = ConfigOptions::Depth::kDepthShallow;
  ASSERT_OK(c->GetOptionString(shallow, &opt_str));
  ASSERT_EQ(opt_str, "inner=a;");
  shallow.depth = ConfigOptions::Depth::kDepthDetailed;
  ASSERT_OK(c->GetOptionString(shallow, &opt_str));
  ASSERT_NE(opt_str, "inner=a;");
}

// Tests that we only get a new customizable when it changes
TEST_F(CustomizableTest, NewCustomizableTest) {
  std::unique_ptr<Configurable> base(new SimpleConfigurable());
  A_count = 0;
  ASSERT_OK(base->ConfigureFromString(config_options_,
                                      "unique={id=A_1;int=1;bool=true}"));
  SimpleOptions* simple = base->GetOptions<SimpleOptions>();
  ASSERT_NE(simple, nullptr);
  ASSERT_NE(simple->cu, nullptr);
  ASSERT_EQ(A_count, 1);  // Created one A
  ASSERT_OK(base->ConfigureFromString(config_options_,
                                      "unique={id=A_1;int=1;bool=false}"));
  ASSERT_EQ(A_count, 2);  // Create another A_1
  ASSERT_OK(base->ConfigureFromString(config_options_, "unique={id=}"));
  ASSERT_EQ(simple->cu, nullptr);
  ASSERT_EQ(A_count, 2);
  ASSERT_OK(base->ConfigureFromString(config_options_,
                                      "unique={id=A_2;int=1;bool=false}"));
  ASSERT_EQ(A_count, 3);  // Created another A
  ASSERT_OK(base->ConfigureFromString(config_options_, "unique.id="));
  ASSERT_EQ(simple->cu, nullptr);
  ASSERT_EQ(A_count, 3);
}

TEST_F(CustomizableTest, IgnoreUnknownObjects) {
  ConfigOptions ignore = config_options_;
  std::shared_ptr<TestCustomizable> shared;
  std::unique_ptr<TestCustomizable> unique;
  TestCustomizable* pointer = nullptr;
  ignore.ignore_unsupported_options = false;
  ASSERT_NOK(
      LoadSharedObject<TestCustomizable>(ignore, "Unknown", nullptr, &shared));
  ASSERT_NOK(
      LoadUniqueObject<TestCustomizable>(ignore, "Unknown", nullptr, &unique));
  ASSERT_NOK(
      LoadStaticObject<TestCustomizable>(ignore, "Unknown", nullptr, &pointer));
  ASSERT_EQ(shared.get(), nullptr);
  ASSERT_EQ(unique.get(), nullptr);
  ASSERT_EQ(pointer, nullptr);
  ignore.ignore_unsupported_options = true;
  ASSERT_OK(
      LoadSharedObject<TestCustomizable>(ignore, "Unknown", nullptr, &shared));
  ASSERT_OK(
      LoadUniqueObject<TestCustomizable>(ignore, "Unknown", nullptr, &unique));
  ASSERT_OK(
      LoadStaticObject<TestCustomizable>(ignore, "Unknown", nullptr, &pointer));
  ASSERT_EQ(shared.get(), nullptr);
  ASSERT_EQ(unique.get(), nullptr);
  ASSERT_EQ(pointer, nullptr);
  ASSERT_OK(LoadSharedObject<TestCustomizable>(ignore, "id=Unknown", nullptr,
                                               &shared));
  ASSERT_OK(LoadUniqueObject<TestCustomizable>(ignore, "id=Unknown", nullptr,
                                               &unique));
  ASSERT_OK(LoadStaticObject<TestCustomizable>(ignore, "id=Unknown", nullptr,
                                               &pointer));
  ASSERT_EQ(shared.get(), nullptr);
  ASSERT_EQ(unique.get(), nullptr);
  ASSERT_EQ(pointer, nullptr);
  ASSERT_OK(LoadSharedObject<TestCustomizable>(ignore, "id=Unknown;option=bad",
                                               nullptr, &shared));
  ASSERT_OK(LoadUniqueObject<TestCustomizable>(ignore, "id=Unknown;option=bad",
                                               nullptr, &unique));
  ASSERT_OK(LoadStaticObject<TestCustomizable>(ignore, "id=Unknown;option=bad",
                                               nullptr, &pointer));
  ASSERT_EQ(shared.get(), nullptr);
  ASSERT_EQ(unique.get(), nullptr);
  ASSERT_EQ(pointer, nullptr);
}

TEST_F(CustomizableTest, FactoryFunctionTest) {
  std::shared_ptr<TestCustomizable> shared;
  std::unique_ptr<TestCustomizable> unique;
  TestCustomizable* pointer = nullptr;
  ConfigOptions ignore = config_options_;
  ignore.ignore_unsupported_options = false;
  ASSERT_OK(TestCustomizable::CreateFromString(ignore, "B", &shared));
  ASSERT_OK(TestCustomizable::CreateFromString(ignore, "B", &unique));
  ASSERT_OK(TestCustomizable::CreateFromString(ignore, "B", &pointer));
  ASSERT_NE(shared.get(), nullptr);
  ASSERT_NE(unique.get(), nullptr);
  ASSERT_NE(pointer, nullptr);
  delete pointer;
  pointer = nullptr;
  ASSERT_OK(TestCustomizable::CreateFromString(ignore, "id=", &shared));
  ASSERT_OK(TestCustomizable::CreateFromString(ignore, "id=", &unique));
  ASSERT_OK(TestCustomizable::CreateFromString(ignore, "id=", &pointer));
  ASSERT_EQ(shared.get(), nullptr);
  ASSERT_EQ(unique.get(), nullptr);
  ASSERT_EQ(pointer, nullptr);
  ASSERT_NOK(TestCustomizable::CreateFromString(ignore, "option=bad", &shared));
  ASSERT_NOK(TestCustomizable::CreateFromString(ignore, "option=bad", &unique));
  ASSERT_NOK(
      TestCustomizable::CreateFromString(ignore, "option=bad", &pointer));
  ASSERT_EQ(pointer, nullptr);
}

TEST_F(CustomizableTest, MutableOptionsTest) {
  static std::unordered_map<std::string, OptionTypeInfo> mutable_option_info = {
      {"mutable",
       OptionTypeInfo::AsCustomSharedPtr<TestCustomizable>(
           0, OptionVerificationType::kNormal, OptionTypeFlags::kMutable)}};
  static std::unordered_map<std::string, OptionTypeInfo> immutable_option_info =
      {{"immutable",
        OptionTypeInfo::AsCustomSharedPtr<TestCustomizable>(
            0, OptionVerificationType::kNormal, OptionTypeFlags::kAllowNull)}};

  class MutableCustomizable : public Customizable {
   private:
    std::shared_ptr<TestCustomizable> mutable_;
    std::shared_ptr<TestCustomizable> immutable_;

   public:
    MutableCustomizable() {
      RegisterOptions("mutable", &mutable_, &mutable_option_info);
      RegisterOptions("immutable", &immutable_, &immutable_option_info);
    }
    const char* Name() const override { return "MutableCustomizable"; }
  };
  MutableCustomizable mc;

  ConfigOptions options = config_options_;
  ASSERT_FALSE(mc.IsPrepared());
  ASSERT_OK(mc.ConfigureOption(options, "mutable", "{id=B;}"));
  ASSERT_OK(mc.ConfigureOption(options, "immutable", "{id=A; int=10}"));
  auto* mm = mc.GetOptions<std::shared_ptr<TestCustomizable>>("mutable");
  auto* im = mc.GetOptions<std::shared_ptr<TestCustomizable>>("immutable");
  ASSERT_NE(mm, nullptr);
  ASSERT_NE(mm->get(), nullptr);
  ASSERT_NE(im, nullptr);
  ASSERT_NE(im->get(), nullptr);

  // Now only deal with mutable options
  options.mutable_options_only = true;

  // Setting nested immutable customizable options fails
  ASSERT_NOK(mc.ConfigureOption(options, "immutable", "{id=B;}"));
  ASSERT_NOK(mc.ConfigureOption(options, "immutable.id", "B"));
  ASSERT_NOK(mc.ConfigureOption(options, "immutable.bool", "true"));
  ASSERT_NOK(mc.ConfigureOption(options, "immutable", "bool=true"));
  ASSERT_NOK(mc.ConfigureOption(options, "immutable", "{int=11;bool=true}"));
  auto* im_a = im->get()->GetOptions<AOptions>("A");
  ASSERT_NE(im_a, nullptr);
  ASSERT_EQ(im_a->i, 10);
  ASSERT_EQ(im_a->b, false);

  // Setting nested mutable customizable options succeeds but the object did not
  // change
  ASSERT_OK(mc.ConfigureOption(options, "immutable.int", "11"));
  ASSERT_EQ(im_a->i, 11);
  ASSERT_EQ(im_a, im->get()->GetOptions<AOptions>("A"));

  // The mutable configurable itself can be changed
  ASSERT_OK(mc.ConfigureOption(options, "mutable.id", "A"));
  ASSERT_OK(mc.ConfigureOption(options, "mutable", "A"));
  ASSERT_OK(mc.ConfigureOption(options, "mutable", "{id=A}"));
  ASSERT_OK(mc.ConfigureOption(options, "mutable", "{bool=true}"));

  // The Nested options in the mutable object can be changed
  ASSERT_OK(mc.ConfigureOption(options, "mutable", "{bool=true}"));
  auto* mm_a = mm->get()->GetOptions<AOptions>("A");
  ASSERT_EQ(mm_a->b, true);
  ASSERT_OK(mc.ConfigureOption(options, "mutable", "{int=22;bool=false}"));
  mm_a = mm->get()->GetOptions<AOptions>("A");
  ASSERT_EQ(mm_a->i, 22);
  ASSERT_EQ(mm_a->b, false);

  // Only the mutable options should get serialized
  options.mutable_options_only = false;
  ASSERT_OK(mc.ConfigureOption(options, "immutable", "{id=B;}"));
  options.mutable_options_only = true;

  std::string opt_str;
  ASSERT_OK(mc.GetOptionString(options, &opt_str));
  MutableCustomizable mc2;
  ASSERT_OK(mc2.ConfigureFromString(options, opt_str));
  std::string mismatch;
  ASSERT_TRUE(mc.AreEquivalent(options, &mc2, &mismatch));
  options.mutable_options_only = false;
  ASSERT_FALSE(mc.AreEquivalent(options, &mc2, &mismatch));
  ASSERT_EQ(mismatch, "immutable");
}
#endif  // !ROCKSDB_LITE

class TestSecondaryCache : public SecondaryCache {
 public:
  static const char* kClassName() { return "Test"; }
  const char* Name() const override { return kClassName(); }
  Status Insert(const Slice& /*key*/, void* /*value*/,
                const Cache::CacheItemHelper* /*helper*/) override {
    return Status::NotSupported();
  }
  std::unique_ptr<SecondaryCacheResultHandle> Lookup(
      const Slice& /*key*/, const Cache::CreateCallback& /*create_cb*/,
      bool /*wait*/) override {
    return nullptr;
  }
  void Erase(const Slice& /*key*/) override {}

  // Wait for a collection of handles to become ready
  void WaitAll(std::vector<SecondaryCacheResultHandle*> /*handles*/) override {}

  std::string GetPrintableOptions() const override { return ""; }
};

#ifndef ROCKSDB_LITE
// This method loads existing test classes into the ObjectRegistry
static int RegisterTestObjects(ObjectLibrary& library,
                               const std::string& /*arg*/) {
  size_t num_types;
  library.Register<TableFactory>(
      "MockTable",
      [](const std::string& /*uri*/, std::unique_ptr<TableFactory>* guard,
         std::string* /* errmsg */) {
        guard->reset(new mock::MockTableFactory());
        return guard->get();
      });
  library.Register<const Comparator>(
      test::SimpleSuffixReverseComparator::kClassName(),
      [](const std::string& /*uri*/,
         std::unique_ptr<const Comparator>* /*guard*/,
         std::string* /* errmsg */) {
        static test::SimpleSuffixReverseComparator ssrc;
        return &ssrc;
      });
  library.Register<MemTableRepFactory>(
      "SpecialSkipListFactory",
      [](const std::string& /*uri*/, std::unique_ptr<MemTableRepFactory>* guard,
         std::string* /* errmsg */) {
        guard->reset(test::NewSpecialSkipListFactory(2));
        return guard->get();
      });

  return static_cast<int>(library.GetFactoryCount(&num_types));
}

class TestFlushBlockPolicyFactory : public FlushBlockPolicyFactory {
 public:
  TestFlushBlockPolicyFactory() {}

  static const char* kClassName() { return "TestFlushBlockPolicyFactory"; }
  const char* Name() const override { return kClassName(); }

  FlushBlockPolicy* NewFlushBlockPolicy(
      const BlockBasedTableOptions& /*table_options*/,
      const BlockBuilder& /*data_block_builder*/) const override {
    return nullptr;
  }
};

static int RegisterLocalObjects(ObjectLibrary& library,
                                const std::string& /*arg*/) {
  size_t num_types;
  // Load any locally defined objects here
  library.Register<FlushBlockPolicyFactory>(
      TestFlushBlockPolicyFactory::kClassName(),
      [](const std::string& /*uri*/,
         std::unique_ptr<FlushBlockPolicyFactory>* guard,
         std::string* /* errmsg */) {
        guard->reset(new TestFlushBlockPolicyFactory());
        return guard->get();
      });

  library.Register<SecondaryCache>(
      TestSecondaryCache::kClassName(),
      [](const std::string& /*uri*/, std::unique_ptr<SecondaryCache>* guard,
         std::string* /* errmsg */) {
        guard->reset(new TestSecondaryCache());
        return guard->get();
      });
  return static_cast<int>(library.GetFactoryCount(&num_types));
}
#endif  // !ROCKSDB_LITE

class LoadCustomizableTest : public testing::Test {
 public:
  LoadCustomizableTest() { config_options_.ignore_unsupported_options = false; }
  bool RegisterTests(const std::string& arg) {
#ifndef ROCKSDB_LITE
    config_options_.registry->AddLibrary("custom-tests", RegisterTestObjects,
                                         arg);
    config_options_.registry->AddLibrary("local-tests", RegisterLocalObjects,
                                         arg);
    return true;
#else
    (void)arg;
    return false;
#endif  // !ROCKSDB_LITE
  }

 protected:
  DBOptions db_opts_;
  ColumnFamilyOptions cf_opts_;
  ConfigOptions config_options_;
};

TEST_F(LoadCustomizableTest, LoadTableFactoryTest) {
  ColumnFamilyOptions cf_opts;
  std::shared_ptr<TableFactory> factory;
  ASSERT_NOK(
      TableFactory::CreateFromString(config_options_, "MockTable", &factory));
  ASSERT_OK(TableFactory::CreateFromString(
      config_options_, TableFactory::kBlockBasedTableName(), &factory));
  ASSERT_NE(factory, nullptr);
  ASSERT_STREQ(factory->Name(), TableFactory::kBlockBasedTableName());
#ifndef ROCKSDB_LITE
  std::string opts_str = "table_factory=";
  ASSERT_OK(GetColumnFamilyOptionsFromString(
      config_options_, ColumnFamilyOptions(),
      opts_str + TableFactory::kBlockBasedTableName(), &cf_opts));
  ASSERT_NE(cf_opts.table_factory.get(), nullptr);
  ASSERT_STREQ(cf_opts.table_factory->Name(),
               TableFactory::kBlockBasedTableName());
#endif  // ROCKSDB_LITE
  if (RegisterTests("Test")) {
    ASSERT_OK(
        TableFactory::CreateFromString(config_options_, "MockTable", &factory));
    ASSERT_NE(factory, nullptr);
    ASSERT_STREQ(factory->Name(), "MockTable");
#ifndef ROCKSDB_LITE
    ASSERT_OK(
        GetColumnFamilyOptionsFromString(config_options_, ColumnFamilyOptions(),
                                         opts_str + "MockTable", &cf_opts));
    ASSERT_NE(cf_opts.table_factory.get(), nullptr);
    ASSERT_STREQ(cf_opts.table_factory->Name(), "MockTable");
#endif  // ROCKSDB_LITE
  }
}

TEST_F(LoadCustomizableTest, LoadSecondaryCacheTest) {
  std::shared_ptr<SecondaryCache> result;
  ASSERT_NOK(SecondaryCache::CreateFromString(
      config_options_, TestSecondaryCache::kClassName(), &result));
  if (RegisterTests("Test")) {
    ASSERT_OK(SecondaryCache::CreateFromString(
        config_options_, TestSecondaryCache::kClassName(), &result));
    ASSERT_NE(result, nullptr);
    ASSERT_STREQ(result->Name(), TestSecondaryCache::kClassName());
  }
}

TEST_F(LoadCustomizableTest, LoadComparatorTest) {
  const Comparator* bytewise = BytewiseComparator();
  const Comparator* reverse = ReverseBytewiseComparator();

  const Comparator* result = nullptr;
  ASSERT_NOK(Comparator::CreateFromString(
      config_options_, test::SimpleSuffixReverseComparator::kClassName(),
      &result));
  ASSERT_OK(
      Comparator::CreateFromString(config_options_, bytewise->Name(), &result));
  ASSERT_EQ(result, bytewise);
  ASSERT_OK(
      Comparator::CreateFromString(config_options_, reverse->Name(), &result));
  ASSERT_EQ(result, reverse);

  if (RegisterTests("Test")) {
    ASSERT_OK(Comparator::CreateFromString(
        config_options_, test::SimpleSuffixReverseComparator::kClassName(),
        &result));
    ASSERT_NE(result, nullptr);
    ASSERT_STREQ(result->Name(),
                 test::SimpleSuffixReverseComparator::kClassName());
  }
}

<<<<<<< HEAD
TEST_F(LoadCustomizableTest, LoadMemTableRepFactoryTest) {
  std::unique_ptr<MemTableRepFactory> result;
  ASSERT_NOK(MemTableRepFactory::CreateFromString(
      config_options_, "SpecialSkipListFactory", &result));
  ASSERT_OK(MemTableRepFactory::CreateFromString(
      config_options_, SkipListFactory::kClassName(), &result));
  ASSERT_NE(result.get(), nullptr);
  ASSERT_TRUE(result->IsInstanceOf(SkipListFactory::kClassName()));

  if (RegisterTests("Test")) {
    ASSERT_OK(MemTableRepFactory::CreateFromString(
        config_options_, "SpecialSkipListFactory", &result));
    ASSERT_NE(result, nullptr);
    ASSERT_STREQ(result->Name(), "SpecialSkipListFactory");
  }
=======
TEST_F(LoadCustomizableTest, LoadFlushBlockPolicyFactoryTest) {
  std::shared_ptr<TableFactory> table;
  std::shared_ptr<FlushBlockPolicyFactory> result;
  ASSERT_NOK(FlushBlockPolicyFactory::CreateFromString(
      config_options_, "TestFlushBlockPolicyFactory", &result));

  ASSERT_OK(
      FlushBlockPolicyFactory::CreateFromString(config_options_, "", &result));
  ASSERT_NE(result, nullptr);
  ASSERT_STREQ(result->Name(), FlushBlockBySizePolicyFactory::kClassName());

  ASSERT_OK(FlushBlockPolicyFactory::CreateFromString(
      config_options_, FlushBlockEveryKeyPolicyFactory::kClassName(), &result));
  ASSERT_NE(result, nullptr);
  ASSERT_STREQ(result->Name(), FlushBlockEveryKeyPolicyFactory::kClassName());

  ASSERT_OK(FlushBlockPolicyFactory::CreateFromString(
      config_options_, FlushBlockBySizePolicyFactory::kClassName(), &result));
  ASSERT_NE(result, nullptr);
  ASSERT_STREQ(result->Name(), FlushBlockBySizePolicyFactory::kClassName());
#ifndef ROCKSDB_LITE
  std::string table_opts = "id=BlockBasedTable; flush_block_policy_factory=";
  ASSERT_OK(TableFactory::CreateFromString(
      config_options_,
      table_opts + FlushBlockEveryKeyPolicyFactory::kClassName(), &table));
  auto bbto = table->GetOptions<BlockBasedTableOptions>();
  ASSERT_NE(bbto, nullptr);
  ASSERT_NE(bbto->flush_block_policy_factory.get(), nullptr);
  ASSERT_STREQ(bbto->flush_block_policy_factory->Name(),
               FlushBlockEveryKeyPolicyFactory::kClassName());
  if (RegisterTests("Test")) {
    ASSERT_OK(FlushBlockPolicyFactory::CreateFromString(
        config_options_, "TestFlushBlockPolicyFactory", &result));
    ASSERT_NE(result, nullptr);
    ASSERT_STREQ(result->Name(), "TestFlushBlockPolicyFactory");
    ASSERT_OK(TableFactory::CreateFromString(
        config_options_, table_opts + "TestFlushBlockPolicyFactory", &table));
    bbto = table->GetOptions<BlockBasedTableOptions>();
    ASSERT_NE(bbto, nullptr);
    ASSERT_NE(bbto->flush_block_policy_factory.get(), nullptr);
    ASSERT_STREQ(bbto->flush_block_policy_factory->Name(),
                 "TestFlushBlockPolicyFactory");
  }
#endif  // ROCKSDB_LITE
>>>>>>> 206845c0
}

}  // namespace ROCKSDB_NAMESPACE
int main(int argc, char** argv) {
  ::testing::InitGoogleTest(&argc, argv);
#ifdef GFLAGS
  ParseCommandLineFlags(&argc, &argv, true);
#endif  // GFLAGS
  return RUN_ALL_TESTS();
}<|MERGE_RESOLUTION|>--- conflicted
+++ resolved
@@ -1054,7 +1054,6 @@
   }
 }
 
-<<<<<<< HEAD
 TEST_F(LoadCustomizableTest, LoadMemTableRepFactoryTest) {
   std::unique_ptr<MemTableRepFactory> result;
   ASSERT_NOK(MemTableRepFactory::CreateFromString(
@@ -1070,7 +1069,8 @@
     ASSERT_NE(result, nullptr);
     ASSERT_STREQ(result->Name(), "SpecialSkipListFactory");
   }
-=======
+}
+
 TEST_F(LoadCustomizableTest, LoadFlushBlockPolicyFactoryTest) {
   std::shared_ptr<TableFactory> table;
   std::shared_ptr<FlushBlockPolicyFactory> result;
@@ -1115,7 +1115,6 @@
                  "TestFlushBlockPolicyFactory");
   }
 #endif  // ROCKSDB_LITE
->>>>>>> 206845c0
 }
 
 }  // namespace ROCKSDB_NAMESPACE
