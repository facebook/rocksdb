--- conflicted
+++ resolved
@@ -912,66 +912,6 @@
 };
 
 #ifndef ROCKSDB_LITE
-<<<<<<< HEAD
-=======
-// This method loads existing test classes into the ObjectRegistry
-static int RegisterTestObjects(ObjectLibrary& library,
-                               const std::string& /*arg*/) {
-  size_t num_types;
-  library.Register<TableFactory>(
-      "MockTable",
-      [](const std::string& /*uri*/, std::unique_ptr<TableFactory>* guard,
-         std::string* /* errmsg */) {
-        guard->reset(new mock::MockTableFactory());
-        return guard->get();
-      });
-  library.Register<EventListener>(
-      OnFileDeletionListener::kClassName(),
-      [](const std::string& /*uri*/, std::unique_ptr<EventListener>* guard,
-         std::string* /* errmsg */) {
-        guard->reset(new OnFileDeletionListener());
-        return guard->get();
-      });
-  library.Register<EventListener>(
-      FlushCounterListener::kClassName(),
-      [](const std::string& /*uri*/, std::unique_ptr<EventListener>* guard,
-         std::string* /* errmsg */) {
-        guard->reset(new FlushCounterListener());
-        return guard->get();
-      });
-  library.Register<const Comparator>(
-      test::SimpleSuffixReverseComparator::kClassName(),
-      [](const std::string& /*uri*/,
-         std::unique_ptr<const Comparator>* /*guard*/,
-         std::string* /* errmsg */) {
-        static test::SimpleSuffixReverseComparator ssrc;
-        return &ssrc;
-      });
-  library.Register<MergeOperator>(
-      "Changling",
-      [](const std::string& uri, std::unique_ptr<MergeOperator>* guard,
-         std::string* /* errmsg */) {
-        guard->reset(new test::ChanglingMergeOperator(uri));
-        return guard->get();
-      });
-  library.Register<CompactionFilter>(
-      "Changling",
-      [](const std::string& uri, std::unique_ptr<CompactionFilter>* /*guard*/,
-         std::string* /* errmsg */) {
-        return new test::ChanglingCompactionFilter(uri);
-      });
-  library.Register<CompactionFilterFactory>(
-      "Changling", [](const std::string& uri,
-                      std::unique_ptr<CompactionFilterFactory>* guard,
-                      std::string* /* errmsg */) {
-        guard->reset(new test::ChanglingCompactionFilterFactory(uri));
-        return guard->get();
-      });
-
-  return static_cast<int>(library.GetFactoryCount(&num_types));
-}
-
->>>>>>> 052c24a6
 class MockEncryptionProvider : public EncryptionProvider {
  public:
   explicit MockEncryptionProvider(const std::string& id) : id_(id) {}
@@ -1167,7 +1107,6 @@
   }
 }
 
-<<<<<<< HEAD
 TEST_F(LoadCustomizableTest, LoadMemTableRepFactoryTest) {
   std::unique_ptr<MemTableRepFactory> result;
   ASSERT_NOK(MemTableRepFactory::CreateFromString(
@@ -1185,7 +1124,6 @@
   }
 }
 
-=======
 TEST_F(LoadCustomizableTest, LoadMergeOperatorTest) {
   std::shared_ptr<MergeOperator> result;
 
@@ -1220,7 +1158,6 @@
 
   ASSERT_NOK(CompactionFilter::CreateFromString(config_options_, "Changling",
                                                 &result));
->>>>>>> 052c24a6
 #ifndef ROCKSDB_LITE
   ASSERT_OK(CompactionFilter::CreateFromString(
       config_options_, RemoveEmptyValueCompactionFilter::kClassName(),
