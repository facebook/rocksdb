--- conflicted
+++ resolved
@@ -18,11 +18,8 @@
 #include "db/db_test_util.h"
 #include "options/options_helper.h"
 #include "options/options_parser.h"
-<<<<<<< HEAD
+#include "port/stack_trace.h"
 #include "rocksdb/cache.h"
-=======
-#include "port/stack_trace.h"
->>>>>>> dafa584f
 #include "rocksdb/convenience.h"
 #include "rocksdb/env_encryption.h"
 #include "rocksdb/flush_block_policy.h"
@@ -1224,7 +1221,6 @@
   std::string GetPrintableOptions() const override { return ""; }
 };
 
-<<<<<<< HEAD
 class TestCache : public ShardedCache {
  public:
   TestCache() : ShardedCache(&options_) {}
@@ -1243,68 +1239,12 @@
   CacheOptions options_;
 };
 
-#ifndef ROCKSDB_LITE
-// This method loads existing test classes into the ObjectRegistry
-static int RegisterTestObjects(ObjectLibrary& library,
-                               const std::string& /*arg*/) {
-  size_t num_types;
-  library.Register<TableFactory>(
-      "MockTable",
-      [](const std::string& /*uri*/, std::unique_ptr<TableFactory>* guard,
-         std::string* /* errmsg */) {
-        guard->reset(new mock::MockTableFactory());
-        return guard->get();
-      });
-  library.Register<EventListener>(
-      OnFileDeletionListener::kClassName(),
-      [](const std::string& /*uri*/, std::unique_ptr<EventListener>* guard,
-         std::string* /* errmsg */) {
-        guard->reset(new OnFileDeletionListener());
-        return guard->get();
-      });
-  library.Register<EventListener>(
-      FlushCounterListener::kClassName(),
-      [](const std::string& /*uri*/, std::unique_ptr<EventListener>* guard,
-         std::string* /* errmsg */) {
-        guard->reset(new FlushCounterListener());
-        return guard->get();
-      });
-  library.Register<const Comparator>(
-      test::SimpleSuffixReverseComparator::kClassName(),
-      [](const std::string& /*uri*/,
-         std::unique_ptr<const Comparator>* /*guard*/,
-         std::string* /* errmsg */) {
-        static test::SimpleSuffixReverseComparator ssrc;
-        return &ssrc;
-      });
-  library.Register<MergeOperator>(
-      "Changling",
-      [](const std::string& uri, std::unique_ptr<MergeOperator>* guard,
-         std::string* /* errmsg */) {
-        guard->reset(new test::ChanglingMergeOperator(uri));
-        return guard->get();
-      });
-  library.Register<CompactionFilter>(
-      "Changling",
-      [](const std::string& uri, std::unique_ptr<CompactionFilter>* /*guard*/,
-         std::string* /* errmsg */) {
-        return new test::ChanglingCompactionFilter(uri);
-      });
-  library.Register<CompactionFilterFactory>(
-      "Changling", [](const std::string& uri,
-                      std::unique_ptr<CompactionFilterFactory>* guard,
-                      std::string* /* errmsg */) {
-        guard->reset(new test::ChanglingCompactionFilterFactory(uri));
-        return guard->get();
-      });
-=======
 class TestStatistics : public StatisticsImpl {
  public:
   TestStatistics() : StatisticsImpl(nullptr) {}
   const char* Name() const override { return kClassName(); }
   static const char* kClassName() { return "Test"; }
 };
->>>>>>> dafa584f
 
 class TestFlushBlockPolicyFactory : public FlushBlockPolicyFactory {
  public:
