--- conflicted
+++ resolved
@@ -1316,7 +1316,6 @@
   }
 }
 
-<<<<<<< HEAD
 TEST_F(LoadCustomizableTest, LoadStatisticsTest) {
   std::shared_ptr<Statistics> stats;
   ASSERT_NOK(Statistics::CreateFromString(
@@ -1365,7 +1364,8 @@
     ASSERT_STREQ(inner->get()->Name(), TestStatistics::kClassName());
   }
 #endif
-=======
+}
+  
 TEST_F(LoadCustomizableTest, LoadMemTableRepFactoryTest) {
   std::unique_ptr<MemTableRepFactory> result;
   ASSERT_NOK(MemTableRepFactory::CreateFromString(
@@ -1381,7 +1381,6 @@
     ASSERT_NE(result, nullptr);
     ASSERT_STREQ(result->Name(), "SpecialSkipListFactory");
   }
->>>>>>> eea56686
 }
 
 TEST_F(LoadCustomizableTest, LoadMergeOperatorTest) {
