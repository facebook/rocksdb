//  Copyright (c) 2011-present, Facebook, Inc.  All rights reserved.
//  This source code is licensed under both the GPLv2 (found in the
//  COPYING file in the root directory) and Apache 2.0 License
//  (found in the LICENSE.Apache file in the root directory).
#include "options/options_helper.h"

#include <cassert>
#include <cctype>
#include <cstdlib>
#include <unordered_set>
#include <vector>

#include "options/cf_options.h"
#include "options/db_options.h"
#include "rocksdb/cache.h"
#include "rocksdb/compaction_filter.h"
#include "rocksdb/convenience.h"
#include "rocksdb/filter_policy.h"
#include "rocksdb/flush_block_policy.h"
#include "rocksdb/memtablerep.h"
#include "rocksdb/merge_operator.h"
#include "rocksdb/options.h"
#include "rocksdb/rate_limiter.h"
#include "rocksdb/slice_transform.h"
#include "rocksdb/table.h"
#include "rocksdb/utilities/object_registry.h"
#include "rocksdb/utilities/options_type.h"
#include "util/string_util.h"

namespace ROCKSDB_NAMESPACE {
ConfigOptions::ConfigOptions()
#ifndef ROCKSDB_LITE
    : registry(ObjectRegistry::NewInstance())
#endif
{
  env = Env::Default();
}

ConfigOptions::ConfigOptions(const DBOptions& db_opts) : env(db_opts.env) {
#ifndef ROCKSDB_LITE
  registry = ObjectRegistry::NewInstance();
#endif
}

Status ValidateOptions(const DBOptions& db_opts,
                       const ColumnFamilyOptions& cf_opts) {
  Status s;
#ifndef ROCKSDB_LITE
  auto db_cfg = DBOptionsAsConfigurable(db_opts);
  auto cf_cfg = CFOptionsAsConfigurable(cf_opts);
  s = db_cfg->ValidateOptions(db_opts, cf_opts);
  if (s.ok()) s = cf_cfg->ValidateOptions(db_opts, cf_opts);
#else
  s = cf_opts.table_factory->ValidateOptions(db_opts, cf_opts);
#endif
  return s;
}

DBOptions BuildDBOptions(const ImmutableDBOptions& immutable_db_options,
                         const MutableDBOptions& mutable_db_options) {
  DBOptions options;

  options.create_if_missing = immutable_db_options.create_if_missing;
  options.create_missing_column_families =
      immutable_db_options.create_missing_column_families;
  options.error_if_exists = immutable_db_options.error_if_exists;
  options.paranoid_checks = immutable_db_options.paranoid_checks;
  options.flush_verify_memtable_count =
      immutable_db_options.flush_verify_memtable_count;
  options.track_and_verify_wals_in_manifest =
      immutable_db_options.track_and_verify_wals_in_manifest;
  options.env = immutable_db_options.env;
  options.rate_limiter = immutable_db_options.rate_limiter;
  options.sst_file_manager = immutable_db_options.sst_file_manager;
  options.info_log = immutable_db_options.info_log;
  options.info_log_level = immutable_db_options.info_log_level;
  options.max_open_files = mutable_db_options.max_open_files;
  options.max_file_opening_threads =
      immutable_db_options.max_file_opening_threads;
  options.max_total_wal_size = mutable_db_options.max_total_wal_size;
  options.statistics = immutable_db_options.statistics;
  options.use_fsync = immutable_db_options.use_fsync;
  options.db_paths = immutable_db_options.db_paths;
  options.db_log_dir = immutable_db_options.db_log_dir;
  options.wal_dir = immutable_db_options.wal_dir;
  options.delete_obsolete_files_period_micros =
      mutable_db_options.delete_obsolete_files_period_micros;
  options.max_background_jobs = mutable_db_options.max_background_jobs;
  options.base_background_compactions =
      mutable_db_options.base_background_compactions;
  options.max_background_compactions =
      mutable_db_options.max_background_compactions;
  options.bytes_per_sync = mutable_db_options.bytes_per_sync;
  options.wal_bytes_per_sync = mutable_db_options.wal_bytes_per_sync;
  options.strict_bytes_per_sync = mutable_db_options.strict_bytes_per_sync;
  options.max_subcompactions = mutable_db_options.max_subcompactions;
  options.max_background_flushes = mutable_db_options.max_background_flushes;
  options.max_log_file_size = immutable_db_options.max_log_file_size;
  options.log_file_time_to_roll = immutable_db_options.log_file_time_to_roll;
  options.keep_log_file_num = immutable_db_options.keep_log_file_num;
  options.recycle_log_file_num = immutable_db_options.recycle_log_file_num;
  options.max_manifest_file_size = immutable_db_options.max_manifest_file_size;
  options.table_cache_numshardbits =
      immutable_db_options.table_cache_numshardbits;
  options.WAL_ttl_seconds = immutable_db_options.WAL_ttl_seconds;
  options.WAL_size_limit_MB = immutable_db_options.WAL_size_limit_MB;
  options.manifest_preallocation_size =
      immutable_db_options.manifest_preallocation_size;
  options.allow_mmap_reads = immutable_db_options.allow_mmap_reads;
  options.allow_mmap_writes = immutable_db_options.allow_mmap_writes;
  options.use_direct_reads = immutable_db_options.use_direct_reads;
  options.use_direct_io_for_flush_and_compaction =
      immutable_db_options.use_direct_io_for_flush_and_compaction;
  options.allow_fallocate = immutable_db_options.allow_fallocate;
  options.is_fd_close_on_exec = immutable_db_options.is_fd_close_on_exec;
  options.stats_dump_period_sec = mutable_db_options.stats_dump_period_sec;
  options.stats_persist_period_sec =
      mutable_db_options.stats_persist_period_sec;
  options.persist_stats_to_disk = immutable_db_options.persist_stats_to_disk;
  options.stats_history_buffer_size =
      mutable_db_options.stats_history_buffer_size;
  options.advise_random_on_open = immutable_db_options.advise_random_on_open;
  options.db_write_buffer_size = immutable_db_options.db_write_buffer_size;
  options.write_buffer_manager = immutable_db_options.write_buffer_manager;
  options.access_hint_on_compaction_start =
      immutable_db_options.access_hint_on_compaction_start;
  options.new_table_reader_for_compaction_inputs =
      immutable_db_options.new_table_reader_for_compaction_inputs;
  options.compaction_readahead_size =
      mutable_db_options.compaction_readahead_size;
  options.random_access_max_buffer_size =
      immutable_db_options.random_access_max_buffer_size;
  options.writable_file_max_buffer_size =
      mutable_db_options.writable_file_max_buffer_size;
  options.use_adaptive_mutex = immutable_db_options.use_adaptive_mutex;
  options.listeners = immutable_db_options.listeners;
  options.enable_thread_tracking = immutable_db_options.enable_thread_tracking;
  options.delayed_write_rate = mutable_db_options.delayed_write_rate;
  options.enable_pipelined_write = immutable_db_options.enable_pipelined_write;
  options.unordered_write = immutable_db_options.unordered_write;
  options.allow_concurrent_memtable_write =
      immutable_db_options.allow_concurrent_memtable_write;
  options.enable_write_thread_adaptive_yield =
      immutable_db_options.enable_write_thread_adaptive_yield;
  options.max_write_batch_group_size_bytes =
      immutable_db_options.max_write_batch_group_size_bytes;
  options.write_thread_max_yield_usec =
      immutable_db_options.write_thread_max_yield_usec;
  options.write_thread_slow_yield_usec =
      immutable_db_options.write_thread_slow_yield_usec;
  options.skip_stats_update_on_db_open =
      immutable_db_options.skip_stats_update_on_db_open;
  options.skip_checking_sst_file_sizes_on_db_open =
      immutable_db_options.skip_checking_sst_file_sizes_on_db_open;
  options.wal_recovery_mode = immutable_db_options.wal_recovery_mode;
  options.allow_2pc = immutable_db_options.allow_2pc;
  options.row_cache = immutable_db_options.row_cache;
#ifndef ROCKSDB_LITE
  options.wal_filter = immutable_db_options.wal_filter;
#endif  // ROCKSDB_LITE
  options.fail_if_options_file_error =
      immutable_db_options.fail_if_options_file_error;
  options.dump_malloc_stats = immutable_db_options.dump_malloc_stats;
  options.avoid_flush_during_recovery =
      immutable_db_options.avoid_flush_during_recovery;
  options.avoid_flush_during_shutdown =
      mutable_db_options.avoid_flush_during_shutdown;
  options.allow_ingest_behind =
      immutable_db_options.allow_ingest_behind;
  options.preserve_deletes =
      immutable_db_options.preserve_deletes;
  options.two_write_queues = immutable_db_options.two_write_queues;
  options.manual_wal_flush = immutable_db_options.manual_wal_flush;
  options.atomic_flush = immutable_db_options.atomic_flush;
  options.avoid_unnecessary_blocking_io =
      immutable_db_options.avoid_unnecessary_blocking_io;
  options.log_readahead_size = immutable_db_options.log_readahead_size;
  options.file_checksum_gen_factory =
      immutable_db_options.file_checksum_gen_factory;
  options.best_efforts_recovery = immutable_db_options.best_efforts_recovery;
  options.max_bgerror_resume_count =
      immutable_db_options.max_bgerror_resume_count;
  options.bgerror_resume_retry_interval =
      immutable_db_options.bgerror_resume_retry_interval;
  options.db_host_id = immutable_db_options.db_host_id;
  options.allow_data_in_errors = immutable_db_options.allow_data_in_errors;
  options.checksum_handoff_file_types =
      immutable_db_options.checksum_handoff_file_types;
  return options;
}

ColumnFamilyOptions BuildColumnFamilyOptions(
    const ColumnFamilyOptions& options,
    const MutableCFOptions& mutable_cf_options) {
  ColumnFamilyOptions cf_opts(options);
  UpdateColumnFamilyOptions(mutable_cf_options, &cf_opts);
  // TODO(yhchiang): find some way to handle the following derived options
  // * max_file_size
  return cf_opts;
}

void UpdateColumnFamilyOptions(const MutableCFOptions& moptions,
                               ColumnFamilyOptions* cf_opts) {
  // Memtable related options
  cf_opts->write_buffer_size = moptions.write_buffer_size;
  cf_opts->max_write_buffer_number = moptions.max_write_buffer_number;
  cf_opts->arena_block_size = moptions.arena_block_size;
  cf_opts->memtable_prefix_bloom_size_ratio =
      moptions.memtable_prefix_bloom_size_ratio;
  cf_opts->memtable_whole_key_filtering = moptions.memtable_whole_key_filtering;
  cf_opts->memtable_huge_page_size = moptions.memtable_huge_page_size;
  cf_opts->max_successive_merges = moptions.max_successive_merges;
  cf_opts->inplace_update_num_locks = moptions.inplace_update_num_locks;
  cf_opts->prefix_extractor = moptions.prefix_extractor;

  // Compaction related options
  cf_opts->disable_auto_compactions = moptions.disable_auto_compactions;
  cf_opts->soft_pending_compaction_bytes_limit =
      moptions.soft_pending_compaction_bytes_limit;
  cf_opts->hard_pending_compaction_bytes_limit =
      moptions.hard_pending_compaction_bytes_limit;
  cf_opts->level0_file_num_compaction_trigger =
      moptions.level0_file_num_compaction_trigger;
  cf_opts->level0_slowdown_writes_trigger =
      moptions.level0_slowdown_writes_trigger;
  cf_opts->level0_stop_writes_trigger = moptions.level0_stop_writes_trigger;
  cf_opts->max_compaction_bytes = moptions.max_compaction_bytes;
  cf_opts->target_file_size_base = moptions.target_file_size_base;
  cf_opts->target_file_size_multiplier = moptions.target_file_size_multiplier;
  cf_opts->max_bytes_for_level_base = moptions.max_bytes_for_level_base;
  cf_opts->max_bytes_for_level_multiplier =
      moptions.max_bytes_for_level_multiplier;
  cf_opts->ttl = moptions.ttl;
  cf_opts->periodic_compaction_seconds = moptions.periodic_compaction_seconds;

  cf_opts->max_bytes_for_level_multiplier_additional.clear();
  for (auto value : moptions.max_bytes_for_level_multiplier_additional) {
    cf_opts->max_bytes_for_level_multiplier_additional.emplace_back(value);
  }

  cf_opts->compaction_options_fifo = moptions.compaction_options_fifo;
  cf_opts->compaction_options_universal = moptions.compaction_options_universal;

  // Blob file related options
  cf_opts->enable_blob_files = moptions.enable_blob_files;
  cf_opts->min_blob_size = moptions.min_blob_size;
  cf_opts->blob_file_size = moptions.blob_file_size;
  cf_opts->blob_compression_type = moptions.blob_compression_type;
  cf_opts->enable_blob_garbage_collection =
      moptions.enable_blob_garbage_collection;
  cf_opts->blob_garbage_collection_age_cutoff =
      moptions.blob_garbage_collection_age_cutoff;

  // Misc options
  cf_opts->max_sequential_skip_in_iterations =
      moptions.max_sequential_skip_in_iterations;
  cf_opts->check_flush_compaction_key_order =
      moptions.check_flush_compaction_key_order;
  cf_opts->paranoid_file_checks = moptions.paranoid_file_checks;
  cf_opts->report_bg_io_stats = moptions.report_bg_io_stats;
  cf_opts->compression = moptions.compression;
  cf_opts->compression_opts = moptions.compression_opts;
  cf_opts->bottommost_compression = moptions.bottommost_compression;
  cf_opts->bottommost_compression_opts = moptions.bottommost_compression_opts;
  cf_opts->sample_for_compression = moptions.sample_for_compression;
}

void UpdateColumnFamilyOptions(const ImmutableCFOptions& ioptions,
                               ColumnFamilyOptions* cf_opts) {
  cf_opts->compaction_style = ioptions.compaction_style;
  cf_opts->compaction_pri = ioptions.compaction_pri;
  cf_opts->comparator = ioptions.user_comparator;
  cf_opts->merge_operator = ioptions.merge_operator;
  cf_opts->compaction_filter = ioptions.compaction_filter;
  cf_opts->compaction_filter_factory = ioptions.compaction_filter_factory;
  cf_opts->min_write_buffer_number_to_merge =
      ioptions.min_write_buffer_number_to_merge;
  cf_opts->max_write_buffer_number_to_maintain =
      ioptions.max_write_buffer_number_to_maintain;
  cf_opts->max_write_buffer_size_to_maintain =
      ioptions.max_write_buffer_size_to_maintain;
  cf_opts->inplace_update_support = ioptions.inplace_update_support;
  cf_opts->inplace_callback = ioptions.inplace_callback;
  cf_opts->memtable_factory = ioptions.memtable_factory;
  cf_opts->table_factory = ioptions.table_factory;
  cf_opts->table_properties_collector_factories =
      ioptions.table_properties_collector_factories;
  cf_opts->bloom_locality = ioptions.bloom_locality;
  cf_opts->purge_redundant_kvs_while_flush =
      ioptions.purge_redundant_kvs_while_flush;
  cf_opts->compression_per_level = ioptions.compression_per_level;
  cf_opts->level_compaction_dynamic_level_bytes =
      ioptions.level_compaction_dynamic_level_bytes;
  cf_opts->num_levels = ioptions.num_levels;
  cf_opts->optimize_filters_for_hits = ioptions.optimize_filters_for_hits;
  cf_opts->force_consistency_checks = ioptions.force_consistency_checks;
  cf_opts->memtable_insert_with_hint_prefix_extractor =
      ioptions.memtable_insert_with_hint_prefix_extractor;
  cf_opts->cf_paths = ioptions.cf_paths;
  cf_opts->compaction_thread_limiter = ioptions.compaction_thread_limiter;
  cf_opts->sst_partitioner_factory = ioptions.sst_partitioner_factory;

  // TODO(yhchiang): find some way to handle the following derived options
  // * max_file_size
}

std::map<CompactionStyle, std::string>
    OptionsHelper::compaction_style_to_string = {
        {kCompactionStyleLevel, "kCompactionStyleLevel"},
        {kCompactionStyleUniversal, "kCompactionStyleUniversal"},
        {kCompactionStyleFIFO, "kCompactionStyleFIFO"},
        {kCompactionStyleNone, "kCompactionStyleNone"}};

std::map<CompactionPri, std::string> OptionsHelper::compaction_pri_to_string = {
    {kByCompensatedSize, "kByCompensatedSize"},
    {kOldestLargestSeqFirst, "kOldestLargestSeqFirst"},
    {kOldestSmallestSeqFirst, "kOldestSmallestSeqFirst"},
    {kMinOverlappingRatio, "kMinOverlappingRatio"}};

std::map<CompactionStopStyle, std::string>
    OptionsHelper::compaction_stop_style_to_string = {
        {kCompactionStopStyleSimilarSize, "kCompactionStopStyleSimilarSize"},
        {kCompactionStopStyleTotalSize, "kCompactionStopStyleTotalSize"}};

std::unordered_map<std::string, ChecksumType>
    OptionsHelper::checksum_type_string_map = {{"kNoChecksum", kNoChecksum},
                                               {"kCRC32c", kCRC32c},
                                               {"kxxHash", kxxHash},
                                               {"kxxHash64", kxxHash64}};

std::unordered_map<std::string, CompressionType>
    OptionsHelper::compression_type_string_map = {
        {"kNoCompression", kNoCompression},
        {"kSnappyCompression", kSnappyCompression},
        {"kZlibCompression", kZlibCompression},
        {"kBZip2Compression", kBZip2Compression},
        {"kLZ4Compression", kLZ4Compression},
        {"kLZ4HCCompression", kLZ4HCCompression},
        {"kXpressCompression", kXpressCompression},
        {"kZSTD", kZSTD},
        {"kZSTDNotFinalCompression", kZSTDNotFinalCompression},
        {"kDisableCompressionOption", kDisableCompressionOption}};

std::vector<CompressionType> GetSupportedCompressions() {
  std::vector<CompressionType> supported_compressions;
  for (const auto& comp_to_name : OptionsHelper::compression_type_string_map) {
    CompressionType t = comp_to_name.second;
    if (t != kDisableCompressionOption && CompressionTypeSupported(t)) {
      supported_compressions.push_back(t);
    }
  }
  return supported_compressions;
}

std::vector<CompressionType> GetSupportedDictCompressions() {
  std::vector<CompressionType> dict_compression_types;
  for (const auto& comp_to_name : OptionsHelper::compression_type_string_map) {
    CompressionType t = comp_to_name.second;
    if (t != kDisableCompressionOption && DictCompressionTypeSupported(t)) {
      dict_compression_types.push_back(t);
    }
  }
  return dict_compression_types;
}

#ifndef ROCKSDB_LITE
bool ParseSliceTransformHelper(
    const std::string& kFixedPrefixName, const std::string& kCappedPrefixName,
    const std::string& value,
    std::shared_ptr<const SliceTransform>* slice_transform) {
  const char* no_op_name = "rocksdb.Noop";
  size_t no_op_length = strlen(no_op_name);
  auto& pe_value = value;
  if (pe_value.size() > kFixedPrefixName.size() &&
      pe_value.compare(0, kFixedPrefixName.size(), kFixedPrefixName) == 0) {
    int prefix_length = ParseInt(trim(value.substr(kFixedPrefixName.size())));
    slice_transform->reset(NewFixedPrefixTransform(prefix_length));
  } else if (pe_value.size() > kCappedPrefixName.size() &&
             pe_value.compare(0, kCappedPrefixName.size(), kCappedPrefixName) ==
                 0) {
    int prefix_length =
        ParseInt(trim(pe_value.substr(kCappedPrefixName.size())));
    slice_transform->reset(NewCappedPrefixTransform(prefix_length));
  } else if (pe_value.size() == no_op_length &&
             pe_value.compare(0, no_op_length, no_op_name) == 0) {
    const SliceTransform* no_op_transform = NewNoopTransform();
    slice_transform->reset(no_op_transform);
  } else if (value == kNullptrString) {
    slice_transform->reset();
  } else {
    return false;
  }

  return true;
}

bool ParseSliceTransform(
    const std::string& value,
    std::shared_ptr<const SliceTransform>* slice_transform) {
  // While we normally don't convert the string representation of a
  // pointer-typed option into its instance, here we do so for backward
  // compatibility as we allow this action in SetOption().

  // TODO(yhchiang): A possible better place for these serialization /
  // deserialization is inside the class definition of pointer-typed
  // option itself, but this requires a bigger change of public API.
  bool result =
      ParseSliceTransformHelper("fixed:", "capped:", value, slice_transform);
  if (result) {
    return result;
  }
  result = ParseSliceTransformHelper(
      "rocksdb.FixedPrefix.", "rocksdb.CappedPrefix.", value, slice_transform);
  if (result) {
    return result;
  }
  // TODO(yhchiang): we can further support other default
  //                 SliceTransforms here.
  return false;
}

static bool ParseOptionHelper(void* opt_address, const OptionType& opt_type,
                              const std::string& value) {
  switch (opt_type) {
    case OptionType::kBoolean:
      *static_cast<bool*>(opt_address) = ParseBoolean("", value);
      break;
    case OptionType::kInt:
      *static_cast<int*>(opt_address) = ParseInt(value);
      break;
    case OptionType::kInt32T:
      *static_cast<int32_t*>(opt_address) = ParseInt32(value);
      break;
    case OptionType::kInt64T:
      PutUnaligned(static_cast<int64_t*>(opt_address), ParseInt64(value));
      break;
    case OptionType::kUInt:
      *static_cast<unsigned int*>(opt_address) = ParseUint32(value);
      break;
    case OptionType::kUInt8T:
      *static_cast<uint8_t*>(opt_address) = ParseUint8(value);
      break;
    case OptionType::kUInt32T:
      *static_cast<uint32_t*>(opt_address) = ParseUint32(value);
      break;
    case OptionType::kUInt64T:
      PutUnaligned(static_cast<uint64_t*>(opt_address), ParseUint64(value));
      break;
    case OptionType::kSizeT:
      PutUnaligned(static_cast<size_t*>(opt_address), ParseSizeT(value));
      break;
    case OptionType::kString:
      *static_cast<std::string*>(opt_address) = value;
      break;
    case OptionType::kDouble:
      *static_cast<double*>(opt_address) = ParseDouble(value);
      break;
    case OptionType::kCompactionStyle:
      return ParseEnum<CompactionStyle>(
          compaction_style_string_map, value,
          static_cast<CompactionStyle*>(opt_address));
    case OptionType::kCompactionPri:
      return ParseEnum<CompactionPri>(compaction_pri_string_map, value,
                                      static_cast<CompactionPri*>(opt_address));
    case OptionType::kCompressionType:
      return ParseEnum<CompressionType>(
          compression_type_string_map, value,
          static_cast<CompressionType*>(opt_address));
    case OptionType::kSliceTransform:
      return ParseSliceTransform(
          value,
          static_cast<std::shared_ptr<const SliceTransform>*>(opt_address));
    case OptionType::kChecksumType:
      return ParseEnum<ChecksumType>(checksum_type_string_map, value,
                                     static_cast<ChecksumType*>(opt_address));
    case OptionType::kEncodingType:
      return ParseEnum<EncodingType>(encoding_type_string_map, value,
                                     static_cast<EncodingType*>(opt_address));
    case OptionType::kCompactionStopStyle:
      return ParseEnum<CompactionStopStyle>(
          compaction_stop_style_string_map, value,
          static_cast<CompactionStopStyle*>(opt_address));
    case OptionType::kEncodedString: {
      std::string* output_addr = static_cast<std::string*>(opt_address);
      (Slice(value)).DecodeHex(output_addr);
      break;
    }
    default:
      return false;
  }
  return true;
}

bool SerializeSingleOptionHelper(const void* opt_address,
                                 const OptionType opt_type,
                                 std::string* value) {
  assert(value);
  switch (opt_type) {
    case OptionType::kBoolean:
      *value = *(static_cast<const bool*>(opt_address)) ? "true" : "false";
      break;
    case OptionType::kInt:
      *value = ToString(*(static_cast<const int*>(opt_address)));
      break;
    case OptionType::kInt32T:
      *value = ToString(*(static_cast<const int32_t*>(opt_address)));
      break;
    case OptionType::kInt64T:
      {
        int64_t v;
        GetUnaligned(static_cast<const int64_t*>(opt_address), &v);
        *value = ToString(v);
      }
      break;
    case OptionType::kUInt:
      *value = ToString(*(static_cast<const unsigned int*>(opt_address)));
      break;
    case OptionType::kUInt8T:
      *value = ToString(*(static_cast<const uint8_t*>(opt_address)));
      break;
    case OptionType::kUInt32T:
      *value = ToString(*(static_cast<const uint32_t*>(opt_address)));
      break;
    case OptionType::kUInt64T:
      {
        uint64_t v;
        GetUnaligned(static_cast<const uint64_t*>(opt_address), &v);
        *value = ToString(v);
      }
      break;
    case OptionType::kSizeT:
      {
        size_t v;
        GetUnaligned(static_cast<const size_t*>(opt_address), &v);
        *value = ToString(v);
      }
      break;
    case OptionType::kDouble:
      *value = ToString(*(static_cast<const double*>(opt_address)));
      break;
    case OptionType::kString:
      *value =
          EscapeOptionString(*(static_cast<const std::string*>(opt_address)));
      break;
    case OptionType::kCompactionStyle:
      return SerializeEnum<CompactionStyle>(
          compaction_style_string_map,
          *(static_cast<const CompactionStyle*>(opt_address)), value);
    case OptionType::kCompactionPri:
      return SerializeEnum<CompactionPri>(
          compaction_pri_string_map,
          *(static_cast<const CompactionPri*>(opt_address)), value);
    case OptionType::kCompressionType:
      return SerializeEnum<CompressionType>(
          compression_type_string_map,
          *(static_cast<const CompressionType*>(opt_address)), value);
    case OptionType::kSliceTransform: {
      const auto* slice_transform_ptr =
          static_cast<const std::shared_ptr<const SliceTransform>*>(
              opt_address);
      *value = slice_transform_ptr->get() ? slice_transform_ptr->get()->Name()
                                          : kNullptrString;
      break;
    }
<<<<<<< HEAD
    case OptionType::kCompactionFilter: {
      // it's a const pointer of const CompactionFilter*
      const auto* ptr =
          static_cast<const CompactionFilter* const*>(opt_address);
      *value = *ptr ? (*ptr)->Name() : kNullptrString;
      break;
    }
    case OptionType::kCompactionFilterFactory: {
      const auto* ptr =
          static_cast<const std::shared_ptr<CompactionFilterFactory>*>(
              opt_address);
      *value = ptr->get() ? ptr->get()->Name() : kNullptrString;
      break;
    }
    case OptionType::kMergeOperator: {
      const auto* ptr =
          static_cast<const std::shared_ptr<MergeOperator>*>(opt_address);
=======
    case OptionType::kMemTableRepFactory: {
      const auto* ptr =
          static_cast<const std::shared_ptr<MemTableRepFactory>*>(opt_address);
>>>>>>> 052c24a6
      *value = ptr->get() ? ptr->get()->Name() : kNullptrString;
      break;
    }
    case OptionType::kFilterPolicy: {
      const auto* ptr =
          static_cast<const std::shared_ptr<FilterPolicy>*>(opt_address);
      *value = ptr->get() ? ptr->get()->Name() : kNullptrString;
      break;
    }
    case OptionType::kChecksumType:
      return SerializeEnum<ChecksumType>(
          checksum_type_string_map,
          *static_cast<const ChecksumType*>(opt_address), value);
    case OptionType::kEncodingType:
      return SerializeEnum<EncodingType>(
          encoding_type_string_map,
          *static_cast<const EncodingType*>(opt_address), value);
    case OptionType::kCompactionStopStyle:
      return SerializeEnum<CompactionStopStyle>(
          compaction_stop_style_string_map,
          *static_cast<const CompactionStopStyle*>(opt_address), value);
    case OptionType::kEncodedString: {
      const auto* ptr = static_cast<const std::string*>(opt_address);
      *value = (Slice(*ptr)).ToString(true);
      break;
    }
    default:
      return false;
  }
  return true;
}

template <typename T>
Status ConfigureFromMap(
    const ConfigOptions& config_options,
    const std::unordered_map<std::string, std::string>& opt_map,
    const std::string& option_name, Configurable* config, T* new_opts) {
  Status s = config->ConfigureFromMap(config_options, opt_map);
  if (s.ok()) {
    *new_opts = *(config->GetOptions<T>(option_name));
  }
  return s;
}


Status StringToMap(const std::string& opts_str,
                   std::unordered_map<std::string, std::string>* opts_map) {
  assert(opts_map);
  // Example:
  //   opts_str = "write_buffer_size=1024;max_write_buffer_number=2;"
  //              "nested_opt={opt1=1;opt2=2};max_bytes_for_level_base=100"
  size_t pos = 0;
  std::string opts = trim(opts_str);
  // If the input string starts and ends with "{...}", strip off the brackets
  while (opts.size() > 2 && opts[0] == '{' && opts[opts.size() - 1] == '}') {
    opts = trim(opts.substr(1, opts.size() - 2));
  }

  while (pos < opts.size()) {
    size_t eq_pos = opts.find_first_of("={};", pos);
    if (eq_pos == std::string::npos) {
      return Status::InvalidArgument("Mismatched key value pair, '=' expected");
    } else if (opts[eq_pos] != '=') {
      return Status::InvalidArgument("Unexpected char in key");
    }

    std::string key = trim(opts.substr(pos, eq_pos - pos));
    if (key.empty()) {
      return Status::InvalidArgument("Empty key found");
    }

    std::string value;
    Status s = OptionTypeInfo::NextToken(opts, ';', eq_pos + 1, &pos, &value);
    if (!s.ok()) {
      return s;
    } else {
      (*opts_map)[key] = value;
      if (pos == std::string::npos) {
        break;
      } else {
        pos++;
      }
    }
  }

  return Status::OK();
}


Status GetStringFromDBOptions(std::string* opt_string,
                              const DBOptions& db_options,
                              const std::string& delimiter) {
  ConfigOptions config_options(db_options);
  config_options.delimiter = delimiter;
  return GetStringFromDBOptions(config_options, db_options, opt_string);
}

Status GetStringFromDBOptions(const ConfigOptions& config_options,
                              const DBOptions& db_options,
                              std::string* opt_string) {
  assert(opt_string);
  opt_string->clear();
  auto config = DBOptionsAsConfigurable(db_options);
  return config->GetOptionString(config_options, opt_string);
}


Status GetStringFromColumnFamilyOptions(std::string* opt_string,
                                        const ColumnFamilyOptions& cf_options,
                                        const std::string& delimiter) {
  ConfigOptions config_options;
  config_options.delimiter = delimiter;
  return GetStringFromColumnFamilyOptions(config_options, cf_options,
                                          opt_string);
}

Status GetStringFromColumnFamilyOptions(const ConfigOptions& config_options,
                                        const ColumnFamilyOptions& cf_options,
                                        std::string* opt_string) {
  const auto config = CFOptionsAsConfigurable(cf_options);
  return config->GetOptionString(config_options, opt_string);
}

Status GetStringFromCompressionType(std::string* compression_str,
                                    CompressionType compression_type) {
  bool ok = SerializeEnum<CompressionType>(compression_type_string_map,
                                           compression_type, compression_str);
  if (ok) {
    return Status::OK();
  } else {
    return Status::InvalidArgument("Invalid compression types");
  }
}

Status GetColumnFamilyOptionsFromMap(
    const ColumnFamilyOptions& base_options,
    const std::unordered_map<std::string, std::string>& opts_map,
    ColumnFamilyOptions* new_options, bool input_strings_escaped,
    bool ignore_unknown_options) {
  ConfigOptions config_options;
  config_options.ignore_unknown_options = ignore_unknown_options;
  config_options.input_strings_escaped = input_strings_escaped;
  return GetColumnFamilyOptionsFromMap(config_options, base_options, opts_map,
                                       new_options);
}

Status GetColumnFamilyOptionsFromMap(
    const ConfigOptions& config_options,
    const ColumnFamilyOptions& base_options,
    const std::unordered_map<std::string, std::string>& opts_map,
    ColumnFamilyOptions* new_options) {
  assert(new_options);

  *new_options = base_options;

  const auto config = CFOptionsAsConfigurable(base_options);
  Status s = ConfigureFromMap<ColumnFamilyOptions>(
      config_options, opts_map, OptionsHelper::kCFOptionsName, config.get(),
      new_options);
  // Translate any errors (NotFound, NotSupported, to InvalidArgument
  if (s.ok() || s.IsInvalidArgument()) {
    return s;
  } else {
    return Status::InvalidArgument(s.getState());
  }
}

Status GetColumnFamilyOptionsFromString(
    const ColumnFamilyOptions& base_options,
    const std::string& opts_str,
    ColumnFamilyOptions* new_options) {
  ConfigOptions config_options;
  config_options.input_strings_escaped = false;
  config_options.ignore_unknown_options = false;
  return GetColumnFamilyOptionsFromString(config_options, base_options,
                                          opts_str, new_options);
}

Status GetColumnFamilyOptionsFromString(const ConfigOptions& config_options,
                                        const ColumnFamilyOptions& base_options,
                                        const std::string& opts_str,
                                        ColumnFamilyOptions* new_options) {
  std::unordered_map<std::string, std::string> opts_map;
  Status s = StringToMap(opts_str, &opts_map);
  if (!s.ok()) {
    *new_options = base_options;
    return s;
  }
  return GetColumnFamilyOptionsFromMap(config_options, base_options, opts_map,
                                       new_options);
}

Status GetDBOptionsFromMap(
    const DBOptions& base_options,
    const std::unordered_map<std::string, std::string>& opts_map,
    DBOptions* new_options, bool input_strings_escaped,
    bool ignore_unknown_options) {
  ConfigOptions config_options(base_options);
  config_options.input_strings_escaped = input_strings_escaped;
  config_options.ignore_unknown_options = ignore_unknown_options;
  return GetDBOptionsFromMap(config_options, base_options, opts_map,
                             new_options);
}

Status GetDBOptionsFromMap(
    const ConfigOptions& config_options, const DBOptions& base_options,
    const std::unordered_map<std::string, std::string>& opts_map,
    DBOptions* new_options) {
  assert(new_options);
  *new_options = base_options;
  auto config = DBOptionsAsConfigurable(base_options);
  Status s = ConfigureFromMap<DBOptions>(config_options, opts_map,
                                         OptionsHelper::kDBOptionsName,
                                         config.get(), new_options);
  // Translate any errors (NotFound, NotSupported, to InvalidArgument
  if (s.ok() || s.IsInvalidArgument()) {
    return s;
  } else {
    return Status::InvalidArgument(s.getState());
  }
}

Status GetDBOptionsFromString(const DBOptions& base_options,
                              const std::string& opts_str,
                              DBOptions* new_options) {
  ConfigOptions config_options(base_options);
  config_options.input_strings_escaped = false;
  config_options.ignore_unknown_options = false;

  return GetDBOptionsFromString(config_options, base_options, opts_str,
                                new_options);
}

Status GetDBOptionsFromString(const ConfigOptions& config_options,
                              const DBOptions& base_options,
                              const std::string& opts_str,
                              DBOptions* new_options) {
  std::unordered_map<std::string, std::string> opts_map;
  Status s = StringToMap(opts_str, &opts_map);
  if (!s.ok()) {
    *new_options = base_options;
    return s;
  }
  return GetDBOptionsFromMap(config_options, base_options, opts_map,
                             new_options);
}

Status GetOptionsFromString(const Options& base_options,
                            const std::string& opts_str, Options* new_options) {
  ConfigOptions config_options(base_options);
  config_options.input_strings_escaped = false;
  config_options.ignore_unknown_options = false;

  return GetOptionsFromString(config_options, base_options, opts_str,
                              new_options);
}

Status GetOptionsFromString(const ConfigOptions& config_options,
                            const Options& base_options,
                            const std::string& opts_str, Options* new_options) {
  ColumnFamilyOptions new_cf_options;
  std::unordered_map<std::string, std::string> unused_opts;
  std::unordered_map<std::string, std::string> opts_map;

  assert(new_options);
  *new_options = base_options;
  Status s = StringToMap(opts_str, &opts_map);
  if (!s.ok()) {
    return s;
  }
  auto config = DBOptionsAsConfigurable(base_options);
  s = config->ConfigureFromMap(config_options, opts_map, &unused_opts);

  if (s.ok()) {
    DBOptions* new_db_options =
        config->GetOptions<DBOptions>(OptionsHelper::kDBOptionsName);
    if (!unused_opts.empty()) {
      s = GetColumnFamilyOptionsFromMap(config_options, base_options,
                                        unused_opts, &new_cf_options);
      if (s.ok()) {
        *new_options = Options(*new_db_options, new_cf_options);
      }
    } else {
      *new_options = Options(*new_db_options, base_options);
    }
  }
  // Translate any errors (NotFound, NotSupported, to InvalidArgument
  if (s.ok() || s.IsInvalidArgument()) {
    return s;
  } else {
    return Status::InvalidArgument(s.getState());
  }
}

std::unordered_map<std::string, EncodingType>
    OptionsHelper::encoding_type_string_map = {{"kPlain", kPlain},
                                               {"kPrefix", kPrefix}};

std::unordered_map<std::string, CompactionStyle>
    OptionsHelper::compaction_style_string_map = {
        {"kCompactionStyleLevel", kCompactionStyleLevel},
        {"kCompactionStyleUniversal", kCompactionStyleUniversal},
        {"kCompactionStyleFIFO", kCompactionStyleFIFO},
        {"kCompactionStyleNone", kCompactionStyleNone}};

std::unordered_map<std::string, CompactionPri>
    OptionsHelper::compaction_pri_string_map = {
        {"kByCompensatedSize", kByCompensatedSize},
        {"kOldestLargestSeqFirst", kOldestLargestSeqFirst},
        {"kOldestSmallestSeqFirst", kOldestSmallestSeqFirst},
        {"kMinOverlappingRatio", kMinOverlappingRatio}};

std::unordered_map<std::string, CompactionStopStyle>
    OptionsHelper::compaction_stop_style_string_map = {
        {"kCompactionStopStyleSimilarSize", kCompactionStopStyleSimilarSize},
        {"kCompactionStopStyleTotalSize", kCompactionStopStyleTotalSize}};

Status OptionTypeInfo::NextToken(const std::string& opts, char delimiter,
                                 size_t pos, size_t* end, std::string* token) {
  while (pos < opts.size() && isspace(opts[pos])) {
    ++pos;
  }
  // Empty value at the end
  if (pos >= opts.size()) {
    *token = "";
    *end = std::string::npos;
    return Status::OK();
  } else if (opts[pos] == '{') {
    int count = 1;
    size_t brace_pos = pos + 1;
    while (brace_pos < opts.size()) {
      if (opts[brace_pos] == '{') {
        ++count;
      } else if (opts[brace_pos] == '}') {
        --count;
        if (count == 0) {
          break;
        }
      }
      ++brace_pos;
    }
    // found the matching closing brace
    if (count == 0) {
      *token = trim(opts.substr(pos + 1, brace_pos - pos - 1));
      // skip all whitespace and move to the next delimiter
      // brace_pos points to the next position after the matching '}'
      pos = brace_pos + 1;
      while (pos < opts.size() && isspace(opts[pos])) {
        ++pos;
      }
      if (pos < opts.size() && opts[pos] != delimiter) {
        return Status::InvalidArgument("Unexpected chars after nested options");
      }
      *end = pos;
    } else {
      return Status::InvalidArgument(
          "Mismatched curly braces for nested options");
    }
  } else {
    *end = opts.find(delimiter, pos);
    if (*end == std::string::npos) {
      // It either ends with a trailing semi-colon or the last key-value pair
      *token = trim(opts.substr(pos));
    } else {
      *token = trim(opts.substr(pos, *end - pos));
    }
  }
  return Status::OK();
}

Status OptionTypeInfo::Parse(const ConfigOptions& config_options,
                             const std::string& opt_name,
                             const std::string& value, void* opt_ptr) const {
  if (IsDeprecated()) {
    return Status::OK();
  }
  try {
    void* opt_addr = static_cast<char*>(opt_ptr) + offset_;
    const std::string& opt_value = config_options.input_strings_escaped
                                       ? UnescapeOptionString(value)
                                       : value;

    if (opt_addr == nullptr) {
      return Status::NotFound("Could not find option", opt_name);
    } else if (parse_func_ != nullptr) {
      ConfigOptions copy = config_options;
      copy.invoke_prepare_options = false;
      return parse_func_(copy, opt_name, opt_value, opt_addr);
    } else if (ParseOptionHelper(opt_addr, type_, opt_value)) {
      return Status::OK();
    } else if (IsConfigurable()) {
      // The option is <config>.<name>
      Configurable* config = AsRawPointer<Configurable>(opt_ptr);
      if (opt_value.empty()) {
        return Status::OK();
      } else if (config == nullptr) {
        return Status::NotFound("Could not find configurable: ", opt_name);
      } else {
        ConfigOptions copy = config_options;
        copy.ignore_unknown_options = false;
        copy.invoke_prepare_options = false;
        if (opt_value.find("=") != std::string::npos) {
          return config->ConfigureFromString(copy, opt_value);
        } else {
          return config->ConfigureOption(copy, opt_name, opt_value);
        }
      }
    } else if (IsByName()) {
      return Status::NotSupported("Deserializing the option " + opt_name +
                                  " is not supported");
    } else {
      return Status::InvalidArgument("Error parsing:", opt_name);
    }
  } catch (std::exception& e) {
    return Status::InvalidArgument("Error parsing " + opt_name + ":" +
                                   std::string(e.what()));
  }
}

Status OptionTypeInfo::ParseType(
    const ConfigOptions& config_options, const std::string& opts_str,
    const std::unordered_map<std::string, OptionTypeInfo>& type_map,
    void* opt_addr, std::unordered_map<std::string, std::string>* unused) {
  std::unordered_map<std::string, std::string> opts_map;
  Status status = StringToMap(opts_str, &opts_map);
  if (!status.ok()) {
    return status;
  } else {
    return ParseType(config_options, opts_map, type_map, opt_addr, unused);
  }
}

Status OptionTypeInfo::ParseType(
    const ConfigOptions& config_options,
    const std::unordered_map<std::string, std::string>& opts_map,
    const std::unordered_map<std::string, OptionTypeInfo>& type_map,
    void* opt_addr, std::unordered_map<std::string, std::string>* unused) {
  for (const auto& opts_iter : opts_map) {
    std::string opt_name;
    const auto* opt_info = Find(opts_iter.first, type_map, &opt_name);
    if (opt_info != nullptr) {
      Status status =
          opt_info->Parse(config_options, opt_name, opts_iter.second, opt_addr);
      if (!status.ok()) {
        return status;
      }
    } else if (unused != nullptr) {
      (*unused)[opts_iter.first] = opts_iter.second;
    } else if (!config_options.ignore_unknown_options) {
      return Status::NotFound("Unrecognized option", opts_iter.first);
    }
  }
  return Status::OK();
}

Status OptionTypeInfo::ParseStruct(
    const ConfigOptions& config_options, const std::string& struct_name,
    const std::unordered_map<std::string, OptionTypeInfo>* struct_map,
    const std::string& opt_name, const std::string& opt_value, void* opt_addr) {
  assert(struct_map);
  Status status;
  if (opt_name == struct_name || EndsWith(opt_name, "." + struct_name)) {
    // This option represents the entire struct
    std::unordered_map<std::string, std::string> unused;
    status =
        ParseType(config_options, opt_value, *struct_map, opt_addr, &unused);
    if (status.ok() && !unused.empty()) {
      status = Status::InvalidArgument(
          "Unrecognized option", struct_name + "." + unused.begin()->first);
    }
  } else if (StartsWith(opt_name, struct_name + ".")) {
    // This option represents a nested field in the struct (e.g, struct.field)
    std::string elem_name;
    const auto opt_info =
        Find(opt_name.substr(struct_name.size() + 1), *struct_map, &elem_name);
    if (opt_info != nullptr) {
      status = opt_info->Parse(config_options, elem_name, opt_value, opt_addr);
    } else {
      status = Status::InvalidArgument("Unrecognized option", opt_name);
    }
  } else {
    // This option represents a field in the struct (e.g. field)
    std::string elem_name;
    const auto opt_info = Find(opt_name, *struct_map, &elem_name);
    if (opt_info != nullptr) {
      status = opt_info->Parse(config_options, elem_name, opt_value, opt_addr);
    } else {
      status = Status::InvalidArgument("Unrecognized option",
                                       struct_name + "." + opt_name);
    }
  }
  return status;
}

Status OptionTypeInfo::Serialize(const ConfigOptions& config_options,
                                 const std::string& opt_name,
                                 const void* const opt_ptr,
                                 std::string* opt_value) const {
  // If the option is no longer used in rocksdb and marked as deprecated,
  // we skip it in the serialization.
  const void* opt_addr = static_cast<const char*>(opt_ptr) + offset_;
  if (opt_addr == nullptr || IsDeprecated()) {
    return Status::OK();
  } else if (IsEnabled(OptionTypeFlags::kDontSerialize)) {
    return Status::NotSupported("Cannot serialize option: ", opt_name);
  } else if (serialize_func_ != nullptr) {
    return serialize_func_(config_options, opt_name, opt_addr, opt_value);
  } else if (IsCustomizable()) {
    const Customizable* custom = AsRawPointer<Customizable>(opt_ptr);
    if (custom == nullptr) {
      *opt_value = kNullptrString;
    } else if (IsEnabled(OptionTypeFlags::kStringNameOnly) &&
               !config_options.IsDetailed()) {
      *opt_value = custom->GetId();
    } else {
      ConfigOptions embedded = config_options;
      embedded.delimiter = ";";
      // If this option is mutable, everything inside it should be considered
      // mutable
      if (IsMutable()) {
        embedded.mutable_options_only = false;
      }
      std::string value = custom->ToString(embedded);
      if (!embedded.mutable_options_only ||
          value.find("=") != std::string::npos) {
        *opt_value = value;
      } else {
        *opt_value = "";
      }
    }
    return Status::OK();
  } else if (IsConfigurable()) {
    const Configurable* config = AsRawPointer<Configurable>(opt_ptr);
    if (config != nullptr) {
      ConfigOptions embedded = config_options;
      embedded.delimiter = ";";
      *opt_value = config->ToString(embedded);
    }
    return Status::OK();
  } else if (config_options.mutable_options_only && !IsMutable()) {
    return Status::OK();
  } else if (SerializeSingleOptionHelper(opt_addr, type_, opt_value)) {
    return Status::OK();
  } else {
    return Status::InvalidArgument("Cannot serialize option: ", opt_name);
  }
}

Status OptionTypeInfo::SerializeType(
    const ConfigOptions& config_options,
    const std::unordered_map<std::string, OptionTypeInfo>& type_map,
    const void* opt_addr, std::string* result) {
  Status status;
  for (const auto& iter : type_map) {
    std::string single;
    const auto& opt_info = iter.second;
    if (opt_info.ShouldSerialize()) {
      status =
          opt_info.Serialize(config_options, iter.first, opt_addr, &single);
      if (!status.ok()) {
        return status;
      } else {
        result->append(iter.first + "=" + single + config_options.delimiter);
      }
    }
  }
  return status;
}

Status OptionTypeInfo::SerializeStruct(
    const ConfigOptions& config_options, const std::string& struct_name,
    const std::unordered_map<std::string, OptionTypeInfo>* struct_map,
    const std::string& opt_name, const void* opt_addr, std::string* value) {
  assert(struct_map);
  Status status;
  if (EndsWith(opt_name, struct_name)) {
    // We are going to write the struct as "{ prop1=value1; prop2=value2;}.
    // Set the delimiter to ";" so that the everything will be on one line.
    ConfigOptions embedded = config_options;
    embedded.delimiter = ";";

    // This option represents the entire struct
    std::string result;
    status = SerializeType(embedded, *struct_map, opt_addr, &result);
    if (!status.ok()) {
      return status;
    } else {
      *value = "{" + result + "}";
    }
  } else if (StartsWith(opt_name, struct_name + ".")) {
    // This option represents a nested field in the struct (e.g, struct.field)
    std::string elem_name;
    const auto opt_info =
        Find(opt_name.substr(struct_name.size() + 1), *struct_map, &elem_name);
    if (opt_info != nullptr) {
      status = opt_info->Serialize(config_options, elem_name, opt_addr, value);
    } else {
      status = Status::InvalidArgument("Unrecognized option", opt_name);
    }
  } else {
    // This option represents a field in the struct (e.g. field)
    std::string elem_name;
    const auto opt_info = Find(opt_name, *struct_map, &elem_name);
    if (opt_info == nullptr) {
      status = Status::InvalidArgument("Unrecognized option", opt_name);
    } else if (opt_info->ShouldSerialize()) {
      status = opt_info->Serialize(config_options, opt_name + "." + elem_name,
                                   opt_addr, value);
    }
  }
  return status;
}

template <typename T>
bool IsOptionEqual(const void* offset1, const void* offset2) {
  return (*static_cast<const T*>(offset1) == *static_cast<const T*>(offset2));
}

static bool AreEqualDoubles(const double a, const double b) {
  return (fabs(a - b) < 0.00001);
}

static bool AreOptionsEqual(OptionType type, const void* this_offset,
                            const void* that_offset) {
  switch (type) {
    case OptionType::kBoolean:
      return IsOptionEqual<bool>(this_offset, that_offset);
    case OptionType::kInt:
      return IsOptionEqual<int>(this_offset, that_offset);
    case OptionType::kUInt:
      return IsOptionEqual<unsigned int>(this_offset, that_offset);
    case OptionType::kInt32T:
      return IsOptionEqual<int32_t>(this_offset, that_offset);
    case OptionType::kInt64T: {
      int64_t v1, v2;
      GetUnaligned(static_cast<const int64_t*>(this_offset), &v1);
      GetUnaligned(static_cast<const int64_t*>(that_offset), &v2);
      return (v1 == v2);
    }
    case OptionType::kUInt8T:
      return IsOptionEqual<uint8_t>(this_offset, that_offset);
    case OptionType::kUInt32T:
      return IsOptionEqual<uint32_t>(this_offset, that_offset);
    case OptionType::kUInt64T: {
      uint64_t v1, v2;
      GetUnaligned(static_cast<const uint64_t*>(this_offset), &v1);
      GetUnaligned(static_cast<const uint64_t*>(that_offset), &v2);
      return (v1 == v2);
    }
    case OptionType::kSizeT: {
      size_t v1, v2;
      GetUnaligned(static_cast<const size_t*>(this_offset), &v1);
      GetUnaligned(static_cast<const size_t*>(that_offset), &v2);
      return (v1 == v2);
    }
    case OptionType::kString:
      return IsOptionEqual<std::string>(this_offset, that_offset);
    case OptionType::kDouble:
      return AreEqualDoubles(*static_cast<const double*>(this_offset),
                             *static_cast<const double*>(that_offset));
    case OptionType::kCompactionStyle:
      return IsOptionEqual<CompactionStyle>(this_offset, that_offset);
    case OptionType::kCompactionStopStyle:
      return IsOptionEqual<CompactionStopStyle>(this_offset, that_offset);
    case OptionType::kCompactionPri:
      return IsOptionEqual<CompactionPri>(this_offset, that_offset);
    case OptionType::kCompressionType:
      return IsOptionEqual<CompressionType>(this_offset, that_offset);
    case OptionType::kChecksumType:
      return IsOptionEqual<ChecksumType>(this_offset, that_offset);
    case OptionType::kEncodingType:
      return IsOptionEqual<EncodingType>(this_offset, that_offset);
    case OptionType::kEncodedString:
      return IsOptionEqual<std::string>(this_offset, that_offset);
    default:
      return false;
  }  // End switch
}

bool OptionTypeInfo::AreEqual(const ConfigOptions& config_options,
                              const std::string& opt_name,
                              const void* const this_ptr,
                              const void* const that_ptr,
                              std::string* mismatch) const {
  auto level = GetSanityLevel();
  if (!config_options.IsCheckEnabled(level)) {
    return true;  // If the sanity level is not being checked, skip it
  }
  const void* this_addr = static_cast<const char*>(this_ptr) + offset_;
  const void* that_addr = static_cast<const char*>(that_ptr) + offset_;
  if (this_addr == nullptr || that_addr == nullptr) {
    if (this_addr == that_addr) {
      return true;
    }
  } else if (equals_func_ != nullptr) {
    if (equals_func_(config_options, opt_name, this_addr, that_addr,
                     mismatch)) {
      return true;
    }
  } else if (AreOptionsEqual(type_, this_addr, that_addr)) {
    return true;
  } else if (IsConfigurable()) {
    const auto* this_config = AsRawPointer<Configurable>(this_ptr);
    const auto* that_config = AsRawPointer<Configurable>(that_ptr);
    if (this_config == that_config) {
      return true;
    } else if (this_config != nullptr && that_config != nullptr) {
      std::string bad_name;
      bool matches;
      if (level < config_options.sanity_level) {
        ConfigOptions copy = config_options;
        copy.sanity_level = level;
        matches = this_config->AreEquivalent(copy, that_config, &bad_name);
      } else {
        matches =
            this_config->AreEquivalent(config_options, that_config, &bad_name);
      }
      if (!matches) {
        *mismatch = opt_name + "." + bad_name;
      }
      return matches;
    }
  }
  if (mismatch->empty()) {
    *mismatch = opt_name;
  }
  return false;
}

bool OptionTypeInfo::TypesAreEqual(
    const ConfigOptions& config_options,
    const std::unordered_map<std::string, OptionTypeInfo>& type_map,
    const void* this_addr, const void* that_addr, std::string* mismatch) {
  for (const auto& iter : type_map) {
    const auto& opt_info = iter.second;
    if (!opt_info.AreEqual(config_options, iter.first, this_addr, that_addr,
                           mismatch)) {
      return false;
    }
  }
  return true;
}

bool OptionTypeInfo::StructsAreEqual(
    const ConfigOptions& config_options, const std::string& struct_name,
    const std::unordered_map<std::string, OptionTypeInfo>* struct_map,
    const std::string& opt_name, const void* this_addr, const void* that_addr,
    std::string* mismatch) {
  assert(struct_map);
  bool matches = true;
  std::string result;
  if (EndsWith(opt_name, struct_name)) {
    // This option represents the entire struct
    matches = TypesAreEqual(config_options, *struct_map, this_addr, that_addr,
                            &result);
    if (!matches) {
      *mismatch = struct_name + "." + result;
      return false;
    }
  } else if (StartsWith(opt_name, struct_name + ".")) {
    // This option represents a nested field in the struct (e.g, struct.field)
    std::string elem_name;
    const auto opt_info =
        Find(opt_name.substr(struct_name.size() + 1), *struct_map, &elem_name);
    assert(opt_info);
    if (opt_info == nullptr) {
      *mismatch = opt_name;
      matches = false;
    } else if (!opt_info->AreEqual(config_options, elem_name, this_addr,
                                   that_addr, &result)) {
      matches = false;
      *mismatch = struct_name + "." + result;
    }
  } else {
    // This option represents a field in the struct (e.g. field)
    std::string elem_name;
    const auto opt_info = Find(opt_name, *struct_map, &elem_name);
    assert(opt_info);
    if (opt_info == nullptr) {
      *mismatch = struct_name + "." + opt_name;
      matches = false;
    } else if (!opt_info->AreEqual(config_options, elem_name, this_addr,
                                   that_addr, &result)) {
      matches = false;
      *mismatch = struct_name + "." + result;
    }
  }
  return matches;
}

bool MatchesOptionsTypeFromMap(
    const ConfigOptions& config_options,
    const std::unordered_map<std::string, OptionTypeInfo>& type_map,
    const void* const this_ptr, const void* const that_ptr,
    std::string* mismatch) {
  for (auto& pair : type_map) {
    // We skip checking deprecated variables as they might
    // contain random values since they might not be initialized
    if (config_options.IsCheckEnabled(pair.second.GetSanityLevel())) {
      if (!pair.second.AreEqual(config_options, pair.first, this_ptr, that_ptr,
                                mismatch) &&
          !pair.second.AreEqualByName(config_options, pair.first, this_ptr,
                                      that_ptr)) {
        return false;
      }
    }
  }
  return true;
}

bool OptionTypeInfo::AreEqualByName(const ConfigOptions& config_options,
                                    const std::string& opt_name,
                                    const void* const this_ptr,
                                    const void* const that_ptr) const {
  if (IsByName()) {
    std::string that_value;
    if (Serialize(config_options, opt_name, that_ptr, &that_value).ok()) {
      return AreEqualByName(config_options, opt_name, this_ptr, that_value);
    }
  }
  return false;
}

bool OptionTypeInfo::AreEqualByName(const ConfigOptions& config_options,
                                    const std::string& opt_name,
                                    const void* const opt_ptr,
                                    const std::string& that_value) const {
  std::string this_value;
  if (!IsByName()) {
    return false;
  } else if (!Serialize(config_options, opt_name, opt_ptr, &this_value).ok()) {
    return false;
  } else if (IsEnabled(OptionVerificationType::kByNameAllowFromNull)) {
    if (that_value == kNullptrString) {
      return true;
    }
  } else if (IsEnabled(OptionVerificationType::kByNameAllowNull)) {
    if (that_value == kNullptrString) {
      return true;
    }
  }
  return (this_value == that_value);
}

const OptionTypeInfo* OptionTypeInfo::Find(
    const std::string& opt_name,
    const std::unordered_map<std::string, OptionTypeInfo>& opt_map,
    std::string* elem_name) {
  const auto iter = opt_map.find(opt_name);  // Look up the value in the map
  if (iter != opt_map.end()) {               // Found the option in the map
    *elem_name = opt_name;                   // Return the name
    return &(iter->second);  // Return the contents of the iterator
  } else {
    auto idx = opt_name.find(".");              // Look for a separator
    if (idx > 0 && idx != std::string::npos) {  // We found a separator
      auto siter =
          opt_map.find(opt_name.substr(0, idx));  // Look for the short name
      if (siter != opt_map.end()) {               // We found the short name
        if (siter->second.IsStruct() ||           // If the object is a struct
            siter->second.IsConfigurable()) {     // or a Configurable
          *elem_name = opt_name.substr(idx + 1);  // Return the rest
          return &(siter->second);  // Return the contents of the iterator
        }
      }
    }
  }
  return nullptr;
}
#endif  // !ROCKSDB_LITE

}  // namespace ROCKSDB_NAMESPACE<|MERGE_RESOLUTION|>--- conflicted
+++ resolved
@@ -562,32 +562,6 @@
                                           : kNullptrString;
       break;
     }
-<<<<<<< HEAD
-    case OptionType::kCompactionFilter: {
-      // it's a const pointer of const CompactionFilter*
-      const auto* ptr =
-          static_cast<const CompactionFilter* const*>(opt_address);
-      *value = *ptr ? (*ptr)->Name() : kNullptrString;
-      break;
-    }
-    case OptionType::kCompactionFilterFactory: {
-      const auto* ptr =
-          static_cast<const std::shared_ptr<CompactionFilterFactory>*>(
-              opt_address);
-      *value = ptr->get() ? ptr->get()->Name() : kNullptrString;
-      break;
-    }
-    case OptionType::kMergeOperator: {
-      const auto* ptr =
-          static_cast<const std::shared_ptr<MergeOperator>*>(opt_address);
-=======
-    case OptionType::kMemTableRepFactory: {
-      const auto* ptr =
-          static_cast<const std::shared_ptr<MemTableRepFactory>*>(opt_address);
->>>>>>> 052c24a6
-      *value = ptr->get() ? ptr->get()->Name() : kNullptrString;
-      break;
-    }
     case OptionType::kFilterPolicy: {
       const auto* ptr =
           static_cast<const std::shared_ptr<FilterPolicy>*>(opt_address);
