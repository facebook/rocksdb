--- conflicted
+++ resolved
@@ -496,14 +496,6 @@
           compression_type_string_map,
           *(static_cast<const CompressionType*>(opt_address)), value);
       break;
-<<<<<<< HEAD
-    case OptionType::kMemTableRepFactory: {
-      const auto* ptr =
-          static_cast<const std::shared_ptr<MemTableRepFactory>*>(opt_address);
-      *value = ptr->get() ? ptr->get()->Name() : kNullptrString;
-      break;
-=======
->>>>>>> 69248698
     }
     case OptionType::kFilterPolicy: {
       const auto* ptr =
@@ -1013,10 +1005,6 @@
     const Customizable* custom = AsRawPointer<Customizable>(opt_ptr);
     opt_value->clear();
     if (custom == nullptr) {
-<<<<<<< HEAD
-      if (!config_options.mutable_options_only || IsMutable()) {
-        *opt_value = kNullptrString;
-=======
       // We do not have a custom object to serialize.
       // If the option is not mutable and we are doing only mutable options,
       // we return an empty string (which will cause the option not to be
@@ -1026,7 +1014,6 @@
         *opt_value = kNullptrString;
       } else {
         *opt_value = "";
->>>>>>> 69248698
       }
     } else if (IsEnabled(OptionTypeFlags::kStringNameOnly) &&
                !config_options.IsDetailed()) {
