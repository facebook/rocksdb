--- conflicted
+++ resolved
@@ -730,96 +730,6 @@
   ASSERT_TRUE(object_->AreEquivalent(config_options_, copy.get(), &mismatch));
 }
 
-<<<<<<< HEAD
-static Configurable* SimpleFactory() {
-  return SimpleConfigurable::Create("simple");
-}
-
-static Configurable* UniqueFactory() {
-  return SimpleConfigurable::Create(
-      "simple", TestConfigMode::kSimpleMode | TestConfigMode::kUniqueMode);
-}
-static Configurable* SharedFactory() {
-  return SimpleConfigurable::Create(
-      "simple", TestConfigMode::kSimpleMode | TestConfigMode::kSharedMode);
-}
-
-static Configurable* NestedFactory() {
-  return SimpleConfigurable::Create(
-      "simple", TestConfigMode::kSimpleMode | TestConfigMode::kNestedMode);
-}
-
-static Configurable* MutableFactory() {
-  return SimpleConfigurable::Create("simple", TestConfigMode::kMutableMode |
-                                                  TestConfigMode::kSimpleMode |
-                                                  TestConfigMode::kNestedMode);
-}
-
-static Configurable* ThreeDeepFactory() {
-  Configurable* simple = SimpleConfigurable::Create(
-      "Simple", TestConfigMode::kUniqueMode | TestConfigMode::kDefaultMode);
-  auto* unique =
-      simple->GetOptions<std::unique_ptr<Configurable>>("SimpleUnique");
-  unique->reset(SimpleConfigurable::Create(
-      "Child", TestConfigMode::kUniqueMode | TestConfigMode::kDefaultMode));
-  unique =
-      unique->get()->GetOptions<std::unique_ptr<Configurable>>("ChildUnique");
-  unique->reset(
-      SimpleConfigurable::Create("Child", TestConfigMode::kDefaultMode));
-  return simple;
-}
-
-static Configurable* DBOptionsFactory() {
-  auto config = DBOptionsAsConfigurable(DBOptions());
-  return config.release();
-}
-
-static Configurable* CFOptionsFactory() {
-  auto config = CFOptionsAsConfigurable(ColumnFamilyOptions());
-  return config.release();
-}
-
-static Configurable* BlockBasedFactory() { return NewBlockBasedTableFactory(); }
-
-INSTANTIATE_TEST_CASE_P(
-    ParamTest, ConfigurableParamTest,
-    testing::Values(
-        std::pair<std::string, ConfigTestFactoryFunc>(
-            "int=42;bool=true;string=s", SimpleFactory),
-        std::pair<std::string, ConfigTestFactoryFunc>(
-            "int=42;unique={int=33;string=unique}", MutableFactory),
-        std::pair<std::string, ConfigTestFactoryFunc>(
-            "struct={int=33;bool=true;string=s;}", SimpleStructFactory),
-        std::pair<std::string, ConfigTestFactoryFunc>(
-            "int=33;bool=true;string=outer;"
-            "shared={int=42;string=shared}",
-            SharedFactory),
-        std::pair<std::string, ConfigTestFactoryFunc>(
-            "int=33;bool=true;string=outer;"
-            "unique={int=42;string=unique}",
-            UniqueFactory),
-        std::pair<std::string, ConfigTestFactoryFunc>(
-            "int=11;bool=true;string=outer;"
-            "pointer={int=22;string=pointer};"
-            "unique={int=33;string=unique};"
-            "shared={int=44;string=shared}",
-            NestedFactory),
-        std::pair<std::string, ConfigTestFactoryFunc>(
-            "int=11;bool=true;string=outer;"
-            "unique={int=22;string=inner;"
-            "unique={int=33;string=unique}};",
-            ThreeDeepFactory),
-        std::pair<std::string, ConfigTestFactoryFunc>("max_background_jobs=100;"
-                                                      "max_open_files=200;",
-                                                      DBOptionsFactory),
-        std::pair<std::string, ConfigTestFactoryFunc>(
-            "table_factory=BlockBasedTable;"
-            "disable_auto_compactions=true;",
-            CFOptionsFactory),
-        std::pair<std::string, ConfigTestFactoryFunc>("block_size=1024;"
-                                                      "no_block_cache=true;",
-                                                      BlockBasedFactory)));
-=======
 INSTANTIATE_TEST_CASE_P(
     ParamTest, ConfigurableParamTest,
     testing::Values(
@@ -857,7 +767,6 @@
         std::pair<std::string, std::string>("BlockBased",
                                             "block_size=1024;"
                                             "no_block_cache=true;")));
->>>>>>> 861e5443
 #endif  // ROCKSDB_LITE
 
 }  // namespace test
